--- conflicted
+++ resolved
@@ -372,11 +372,8 @@
 static PyObject *
 stdprinter_write(PyStdPrinter_Object *self, PyObject *args)
 {
-<<<<<<< HEAD
-=======
     PyObject *unicode;
     PyObject *bytes = NULL;
->>>>>>> a59018c7
     char *str;
     Py_ssize_t n;
     int _errno;
@@ -389,16 +386,6 @@
         Py_RETURN_NONE;
     }
 
-<<<<<<< HEAD
-    /* encode Unicode to UTF-8 */
-    if (!PyArg_ParseTuple(args, "s", &str))
-        return NULL;
-
-    n = _Py_write(self->fd, str, strlen(str));
-    if (n == -1) {
-        if (errno == EAGAIN) {
-            PyErr_Clear();
-=======
     if (!PyArg_ParseTuple(args, "U", &unicode))
         return NULL;
 
@@ -415,22 +402,12 @@
         }
     }
 
-    Py_BEGIN_ALLOW_THREADS
-    errno = 0;
-#ifdef MS_WINDOWS
-    if (n > INT_MAX)
-        n = INT_MAX;
-    n = write(self->fd, str, (int)n);
-#else
-    n = write(self->fd, str, n);
-#endif
+    n = _Py_write(self->fd, str, n);
     _errno = errno;
-    Py_END_ALLOW_THREADS
     Py_XDECREF(bytes);
-
-    if (n < 0) {
-        if (_errno == EAGAIN)
->>>>>>> a59018c7
+    if (n == -1) {
+        if (_errno == EAGAIN) {
+            PyErr_Clear();
             Py_RETURN_NONE;
         }
         return NULL;
