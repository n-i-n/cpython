# Copyright 2001-2010 by Vinay Sajip. All Rights Reserved.
#
# Permission to use, copy, modify, and distribute this software and its
# documentation for any purpose and without fee is hereby granted,
# provided that the above copyright notice appear in all copies and that
# both that copyright notice and this permission notice appear in
# supporting documentation, and that the name of Vinay Sajip
# not be used in advertising or publicity pertaining to distribution
# of the software without specific, written prior permission.
# VINAY SAJIP DISCLAIMS ALL WARRANTIES WITH REGARD TO THIS SOFTWARE, INCLUDING
# ALL IMPLIED WARRANTIES OF MERCHANTABILITY AND FITNESS. IN NO EVENT SHALL
# VINAY SAJIP BE LIABLE FOR ANY SPECIAL, INDIRECT OR CONSEQUENTIAL DAMAGES OR
# ANY DAMAGES WHATSOEVER RESULTING FROM LOSS OF USE, DATA OR PROFITS, WHETHER
# IN AN ACTION OF CONTRACT, NEGLIGENCE OR OTHER TORTIOUS ACTION, ARISING OUT
# OF OR IN CONNECTION WITH THE USE OR PERFORMANCE OF THIS SOFTWARE.

"""
Logging package for Python. Based on PEP 282 and comments thereto in
comp.lang.python, and influenced by Apache's log4j system.

Copyright (C) 2001-2010 Vinay Sajip. All Rights Reserved.

To use, simply 'import logging' and log away!
"""

import sys, os, time, cStringIO, traceback, warnings, weakref

__all__ = ['BASIC_FORMAT', 'BufferingFormatter', 'CRITICAL', 'DEBUG', 'ERROR',
           'FATAL', 'FileHandler', 'Filter', 'Formatter', 'Handler', 'INFO',
           'LogRecord', 'Logger', 'LoggerAdapter', 'NOTSET', 'NullHandler',
           'StreamHandler', 'WARN', 'WARNING', 'addLevelName', 'basicConfig',
           'captureWarnings', 'critical', 'debug', 'disable', 'error',
           'exception', 'fatal', 'getLevelName', 'getLogger', 'getLoggerClass',
           'info', 'log', 'makeLogRecord', 'setLoggerClass', 'warn', 'warning']

try:
    import codecs
except ImportError:
    codecs = None

try:
    import thread
    import threading
except ImportError:
    thread = None

__author__  = "Vinay Sajip <vinay_sajip@red-dove.com>"
__status__  = "production"
__version__ = "0.5.1.2"
__date__    = "07 February 2010"

#---------------------------------------------------------------------------
#   Miscellaneous module data
#---------------------------------------------------------------------------
try:
    unicode
    _unicode = True
except NameError:
    _unicode = False

#
# _srcfile is used when walking the stack to check when we've got the first
# caller stack frame.
#
if hasattr(sys, 'frozen'): #support for py2exe
    _srcfile = "logging%s__init__%s" % (os.sep, __file__[-4:])
elif __file__[-4:].lower() in ['.pyc', '.pyo']:
    _srcfile = __file__[:-4] + '.py'
else:
    _srcfile = __file__
_srcfile = os.path.normcase(_srcfile)

# next bit filched from 1.5.2's inspect.py
def currentframe():
    """Return the frame object for the caller's stack frame."""
    try:
        raise Exception
    except:
        return sys.exc_info()[2].tb_frame.f_back

if hasattr(sys, '_getframe'): currentframe = lambda: sys._getframe(3)
# done filching

# _srcfile is only used in conjunction with sys._getframe().
# To provide compatibility with older versions of Python, set _srcfile
# to None if _getframe() is not available; this value will prevent
# findCaller() from being called.
#if not hasattr(sys, "_getframe"):
#    _srcfile = None

#
#_startTime is used as the base when calculating the relative time of events
#
_startTime = time.time()

#
#raiseExceptions is used to see if exceptions during handling should be
#propagated
#
raiseExceptions = 1

#
# If you don't want threading information in the log, set this to zero
#
logThreads = 1

#
# If you don't want multiprocessing information in the log, set this to zero
#
logMultiprocessing = 1

#
# If you don't want process information in the log, set this to zero
#
logProcesses = 1

#---------------------------------------------------------------------------
#   Level related stuff
#---------------------------------------------------------------------------
#
# Default levels and level names, these can be replaced with any positive set
# of values having corresponding names. There is a pseudo-level, NOTSET, which
# is only really there as a lower limit for user-defined levels. Handlers and
# loggers are initialized with NOTSET so that they will log all messages, even
# at user-defined levels.
#

CRITICAL = 50
FATAL = CRITICAL
ERROR = 40
WARNING = 30
WARN = WARNING
INFO = 20
DEBUG = 10
NOTSET = 0

_levelNames = {
    CRITICAL : 'CRITICAL',
    ERROR : 'ERROR',
    WARNING : 'WARNING',
    INFO : 'INFO',
    DEBUG : 'DEBUG',
    NOTSET : 'NOTSET',
    'CRITICAL' : CRITICAL,
    'ERROR' : ERROR,
    'WARN' : WARNING,
    'WARNING' : WARNING,
    'INFO' : INFO,
    'DEBUG' : DEBUG,
    'NOTSET' : NOTSET,
}

def getLevelName(level):
    """
    Return the textual representation of logging level 'level'.

    If the level is one of the predefined levels (CRITICAL, ERROR, WARNING,
    INFO, DEBUG) then you get the corresponding string. If you have
    associated levels with names using addLevelName then the name you have
    associated with 'level' is returned.

    If a numeric value corresponding to one of the defined levels is passed
    in, the corresponding string representation is returned.

    Otherwise, the string "Level %s" % level is returned.
    """
    return _levelNames.get(level, ("Level %s" % level))

def addLevelName(level, levelName):
    """
    Associate 'levelName' with 'level'.

    This is used when converting levels to text during message formatting.
    """
    _acquireLock()
    try:    #unlikely to cause an exception, but you never know...
        _levelNames[level] = levelName
        _levelNames[levelName] = level
    finally:
        _releaseLock()

def _checkLevel(level):
    if isinstance(level, int):
        rv = level
    elif str(level) == level:
        if level not in _levelNames:
            raise ValueError("Unknown level: %r" % level)
        rv = _levelNames[level]
    else:
        raise TypeError("Level not an integer or a valid string: %r" % level)
    return rv

#---------------------------------------------------------------------------
#   Thread-related stuff
#---------------------------------------------------------------------------

#
#_lock is used to serialize access to shared data structures in this module.
#This needs to be an RLock because fileConfig() creates and configures
#Handlers, and so might arbitrary user threads. Since Handler code updates the
#shared dictionary _handlers, it needs to acquire the lock. But if configuring,
#the lock would already have been acquired - so we need an RLock.
#The same argument applies to Loggers and Manager.loggerDict.
#
if thread:
    _lock = threading.RLock()
else:
    _lock = None

def _acquireLock():
    """
    Acquire the module-level lock for serializing access to shared data.

    This should be released with _releaseLock().
    """
    if _lock:
        _lock.acquire()

def _releaseLock():
    """
    Release the module-level lock acquired by calling _acquireLock().
    """
    if _lock:
        _lock.release()

#---------------------------------------------------------------------------
#   The logging record
#---------------------------------------------------------------------------

class LogRecord(object):
    """
    A LogRecord instance represents an event being logged.

    LogRecord instances are created every time something is logged. They
    contain all the information pertinent to the event being logged. The
    main information passed in is in msg and args, which are combined
    using str(msg) % args to create the message field of the record. The
    record also includes information such as when the record was created,
    the source line where the logging call was made, and any exception
    information to be logged.
    """
    def __init__(self, name, level, pathname, lineno,
                 msg, args, exc_info, func=None):
        """
        Initialize a logging record with interesting information.
        """
        ct = time.time()
        self.name = name
        self.msg = msg
        #
        # The following statement allows passing of a dictionary as a sole
        # argument, so that you can do something like
        #  logging.debug("a %(a)d b %(b)s", {'a':1, 'b':2})
        # Suggested by Stefan Behnel.
        # Note that without the test for args[0], we get a problem because
        # during formatting, we test to see if the arg is present using
        # 'if self.args:'. If the event being logged is e.g. 'Value is %d'
        # and if the passed arg fails 'if self.args:' then no formatting
        # is done. For example, logger.warn('Value is %d', 0) would log
        # 'Value is %d' instead of 'Value is 0'.
        # For the use case of passing a dictionary, this should not be a
        # problem.
        if args and len(args) == 1 and isinstance(args[0], dict) and args[0]:
            args = args[0]
        self.args = args
        self.levelname = getLevelName(level)
        self.levelno = level
        self.pathname = pathname
        try:
            self.filename = os.path.basename(pathname)
            self.module = os.path.splitext(self.filename)[0]
        except (TypeError, ValueError, AttributeError):
            self.filename = pathname
            self.module = "Unknown module"
        self.exc_info = exc_info
        self.exc_text = None      # used to cache the traceback text
        self.lineno = lineno
        self.funcName = func
        self.created = ct
        self.msecs = (ct - long(ct)) * 1000
        self.relativeCreated = (self.created - _startTime) * 1000
        if logThreads and thread:
            self.thread = thread.get_ident()
            self.threadName = threading.current_thread().name
        else:
            self.thread = None
            self.threadName = None
        if not logMultiprocessing:
            self.processName = None
        else:
            self.processName = 'MainProcess'
            mp = sys.modules.get('multiprocessing')
            if mp is not None:
                # Errors may occur if multiprocessing has not finished loading
                # yet - e.g. if a custom import hook causes third-party code
                # to run when multiprocessing calls import. See issue 8200
                # for an example
                try:
                    self.processName = mp.current_process().name
                except StandardError:
                    pass
        if logProcesses and hasattr(os, 'getpid'):
            self.process = os.getpid()
        else:
            self.process = None

    def __str__(self):
        return '<LogRecord: %s, %s, %s, %s, "%s">'%(self.name, self.levelno,
            self.pathname, self.lineno, self.msg)

    def getMessage(self):
        """
        Return the message for this LogRecord.

        Return the message for this LogRecord after merging any user-supplied
        arguments with the message.
        """
        if not _unicode: #if no unicode support...
            msg = str(self.msg)
        else:
            msg = self.msg
            if not isinstance(msg, basestring):
                try:
                    msg = str(self.msg)
                except UnicodeError:
                    msg = self.msg      #Defer encoding till later
        if self.args:
            msg = msg % self.args
        return msg

def makeLogRecord(dict):
    """
    Make a LogRecord whose attributes are defined by the specified dictionary,
    This function is useful for converting a logging event received over
    a socket connection (which is sent as a dictionary) into a LogRecord
    instance.
    """
    rv = LogRecord(None, None, "", 0, "", (), None, None)
    rv.__dict__.update(dict)
    return rv

#---------------------------------------------------------------------------
#   Formatter classes and functions
#---------------------------------------------------------------------------

class Formatter(object):
    """
    Formatter instances are used to convert a LogRecord to text.

    Formatters need to know how a LogRecord is constructed. They are
    responsible for converting a LogRecord to (usually) a string which can
    be interpreted by either a human or an external system. The base Formatter
    allows a formatting string to be specified. If none is supplied, the
    default value of "%s(message)\\n" is used.

    The Formatter can be initialized with a format string which makes use of
    knowledge of the LogRecord attributes - e.g. the default value mentioned
    above makes use of the fact that the user's message and arguments are pre-
    formatted into a LogRecord's message attribute. Currently, the useful
    attributes in a LogRecord are described by:

    %(name)s            Name of the logger (logging channel)
    %(levelno)s         Numeric logging level for the message (DEBUG, INFO,
                        WARNING, ERROR, CRITICAL)
    %(levelname)s       Text logging level for the message ("DEBUG", "INFO",
                        "WARNING", "ERROR", "CRITICAL")
    %(pathname)s        Full pathname of the source file where the logging
                        call was issued (if available)
    %(filename)s        Filename portion of pathname
    %(module)s          Module (name portion of filename)
    %(lineno)d          Source line number where the logging call was issued
                        (if available)
    %(funcName)s        Function name
    %(created)f         Time when the LogRecord was created (time.time()
                        return value)
    %(asctime)s         Textual time when the LogRecord was created
    %(msecs)d           Millisecond portion of the creation time
    %(relativeCreated)d Time in milliseconds when the LogRecord was created,
                        relative to the time the logging module was loaded
                        (typically at application startup time)
    %(thread)d          Thread ID (if available)
    %(threadName)s      Thread name (if available)
    %(process)d         Process ID (if available)
    %(message)s         The result of record.getMessage(), computed just as
                        the record is emitted
    """

    converter = time.localtime

    def __init__(self, fmt=None, datefmt=None):
        """
        Initialize the formatter with specified format strings.

        Initialize the formatter either with the specified format string, or a
        default as described above. Allow for specialized date formatting with
        the optional datefmt argument (if omitted, you get the ISO8601 format).
        """
        if fmt:
            self._fmt = fmt
        else:
            self._fmt = "%(message)s"
        self.datefmt = datefmt

    def formatTime(self, record, datefmt=None):
        """
        Return the creation time of the specified LogRecord as formatted text.

        This method should be called from format() by a formatter which
        wants to make use of a formatted time. This method can be overridden
        in formatters to provide for any specific requirement, but the
        basic behaviour is as follows: if datefmt (a string) is specified,
        it is used with time.strftime() to format the creation time of the
        record. Otherwise, the ISO8601 format is used. The resulting
        string is returned. This function uses a user-configurable function
        to convert the creation time to a tuple. By default, time.localtime()
        is used; to change this for a particular formatter instance, set the
        'converter' attribute to a function with the same signature as
        time.localtime() or time.gmtime(). To change it for all formatters,
        for example if you want all logging times to be shown in GMT,
        set the 'converter' attribute in the Formatter class.
        """
        ct = self.converter(record.created)
        if datefmt:
            s = time.strftime(datefmt, ct)
        else:
            t = time.strftime("%Y-%m-%d %H:%M:%S", ct)
            s = "%s,%03d" % (t, record.msecs)
        return s

    def formatException(self, ei):
        """
        Format and return the specified exception information as a string.

        This default implementation just uses
        traceback.print_exception()
        """
        sio = cStringIO.StringIO()
        traceback.print_exception(ei[0], ei[1], ei[2], None, sio)
        s = sio.getvalue()
        sio.close()
        if s[-1:] == "\n":
            s = s[:-1]
        return s

    def usesTime(self):
        """
        Check if the format uses the creation time of the record.
        """
        return self._fmt.find("%(asctime)") >= 0

    def format(self, record):
        """
        Format the specified record as text.

        The record's attribute dictionary is used as the operand to a
        string formatting operation which yields the returned string.
        Before formatting the dictionary, a couple of preparatory steps
        are carried out. The message attribute of the record is computed
        using LogRecord.getMessage(). If the formatting string uses the
        time (as determined by a call to usesTime(), formatTime() is
        called to format the event time. If there is exception information,
        it is formatted using formatException() and appended to the message.
        """
        record.message = record.getMessage()
        if self.usesTime():
            record.asctime = self.formatTime(record, self.datefmt)
        s = self._fmt % record.__dict__
        if record.exc_info:
            # Cache the traceback text to avoid converting it multiple times
            # (it's constant anyway)
            if not record.exc_text:
                record.exc_text = self.formatException(record.exc_info)
        if record.exc_text:
            if s[-1:] != "\n":
                s = s + "\n"
            try:
                s = s + record.exc_text
            except UnicodeError:
                # Sometimes filenames have non-ASCII chars, which can lead
                # to errors when s is Unicode and record.exc_text is str
                # See issue 8924
                s = s + record.exc_text.decode(sys.getfilesystemencoding())
        return s

#
#   The default formatter to use when no other is specified
#
_defaultFormatter = Formatter()

class BufferingFormatter(object):
    """
    A formatter suitable for formatting a number of records.
    """
    def __init__(self, linefmt=None):
        """
        Optionally specify a formatter which will be used to format each
        individual record.
        """
        if linefmt:
            self.linefmt = linefmt
        else:
            self.linefmt = _defaultFormatter

    def formatHeader(self, records):
        """
        Return the header string for the specified records.
        """
        return ""

    def formatFooter(self, records):
        """
        Return the footer string for the specified records.
        """
        return ""

    def format(self, records):
        """
        Format the specified records and return the result as a string.
        """
        rv = ""
        if len(records) > 0:
            rv = rv + self.formatHeader(records)
            for record in records:
                rv = rv + self.linefmt.format(record)
            rv = rv + self.formatFooter(records)
        return rv

#---------------------------------------------------------------------------
#   Filter classes and functions
#---------------------------------------------------------------------------

class Filter(object):
    """
    Filter instances are used to perform arbitrary filtering of LogRecords.

    Loggers and Handlers can optionally use Filter instances to filter
    records as desired. The base filter class only allows events which are
    below a certain point in the logger hierarchy. For example, a filter
    initialized with "A.B" will allow events logged by loggers "A.B",
    "A.B.C", "A.B.C.D", "A.B.D" etc. but not "A.BB", "B.A.B" etc. If
    initialized with the empty string, all events are passed.
    """
    def __init__(self, name=''):
        """
        Initialize a filter.

        Initialize with the name of the logger which, together with its
        children, will have its events allowed through the filter. If no
        name is specified, allow every event.
        """
        self.name = name
        self.nlen = len(name)

    def filter(self, record):
        """
        Determine if the specified record is to be logged.

        Is the specified record to be logged? Returns 0 for no, nonzero for
        yes. If deemed appropriate, the record may be modified in-place.
        """
        if self.nlen == 0:
            return 1
        elif self.name == record.name:
            return 1
        elif record.name.find(self.name, 0, self.nlen) != 0:
            return 0
        return (record.name[self.nlen] == ".")

class Filterer(object):
    """
    A base class for loggers and handlers which allows them to share
    common code.
    """
    def __init__(self):
        """
        Initialize the list of filters to be an empty list.
        """
        self.filters = []

    def addFilter(self, filter):
        """
        Add the specified filter to this handler.
        """
        if not (filter in self.filters):
            self.filters.append(filter)

    def removeFilter(self, filter):
        """
        Remove the specified filter from this handler.
        """
        if filter in self.filters:
            self.filters.remove(filter)

    def filter(self, record):
        """
        Determine if a record is loggable by consulting all the filters.

        The default is to allow the record to be logged; any filter can veto
        this and the record is then dropped. Returns a zero value if a record
        is to be dropped, else non-zero.
        """
        rv = 1
        for f in self.filters:
            if not f.filter(record):
                rv = 0
                break
        return rv

#---------------------------------------------------------------------------
#   Handler classes and functions
#---------------------------------------------------------------------------

_handlers = weakref.WeakValueDictionary()  #map of handler names to handlers
_handlerList = [] # added to allow handlers to be removed in reverse of order initialized

def _removeHandlerRef(wr):
    """
    Remove a handler reference from the internal cleanup list.
    """
    # This function can be called during module teardown, when globals are
    # set to None. If _acquireLock is None, assume this is the case and do
    # nothing.
    if _acquireLock is not None:
        _acquireLock()
        try:
            if wr in _handlerList:
                _handlerList.remove(wr)
        finally:
            _releaseLock()

def _addHandlerRef(handler):
    """
    Add a handler to the internal cleanup list using a weak reference.
    """
    _acquireLock()
    try:
        _handlerList.append(weakref.ref(handler, _removeHandlerRef))
    finally:
        _releaseLock()

class Handler(Filterer):
    """
    Handler instances dispatch logging events to specific destinations.

    The base handler class. Acts as a placeholder which defines the Handler
    interface. Handlers can optionally use Formatter instances to format
    records as desired. By default, no formatter is specified; in this case,
    the 'raw' message as determined by record.message is logged.
    """
    def __init__(self, level=NOTSET):
        """
        Initializes the instance - basically setting the formatter to None
        and the filter list to empty.
        """
        Filterer.__init__(self)
        self._name = None
        self.level = _checkLevel(level)
        self.formatter = None
        # Add the handler to the global _handlerList (for cleanup on shutdown)
        _addHandlerRef(self)
        self.createLock()

    def get_name(self):
        return self._name

    def set_name(self, name):
        _acquireLock()
        try:
            if self._name in _handlers:
                del _handlers[self._name]
            self._name = name
            if name:
                _handlers[name] = self
        finally:
            _releaseLock()

    name = property(get_name, set_name)

    def createLock(self):
        """
        Acquire a thread lock for serializing access to the underlying I/O.
        """
        if thread:
            self.lock = threading.RLock()
        else:
            self.lock = None

    def acquire(self):
        """
        Acquire the I/O thread lock.
        """
        if self.lock:
            self.lock.acquire()

    def release(self):
        """
        Release the I/O thread lock.
        """
        if self.lock:
            self.lock.release()

    def setLevel(self, level):
        """
        Set the logging level of this handler.
        """
        self.level = _checkLevel(level)

    def format(self, record):
        """
        Format the specified record.

        If a formatter is set, use it. Otherwise, use the default formatter
        for the module.
        """
        if self.formatter:
            fmt = self.formatter
        else:
            fmt = _defaultFormatter
        return fmt.format(record)

    def emit(self, record):
        """
        Do whatever it takes to actually log the specified logging record.

        This version is intended to be implemented by subclasses and so
        raises a NotImplementedError.
        """
        raise NotImplementedError('emit must be implemented '
                                  'by Handler subclasses')

    def handle(self, record):
        """
        Conditionally emit the specified logging record.

        Emission depends on filters which may have been added to the handler.
        Wrap the actual emission of the record with acquisition/release of
        the I/O thread lock. Returns whether the filter passed the record for
        emission.
        """
        rv = self.filter(record)
        if rv:
            self.acquire()
            try:
                self.emit(record)
            finally:
                self.release()
        return rv

    def setFormatter(self, fmt):
        """
        Set the formatter for this handler.
        """
        self.formatter = fmt

    def flush(self):
        """
        Ensure all logging output has been flushed.

        This version does nothing and is intended to be implemented by
        subclasses.
        """
        pass

    def close(self):
        """
        Tidy up any resources used by the handler.

        This version removes the handler from an internal map of handlers,
        _handlers, which is used for handler lookup by name. Subclasses
        should ensure that this gets called from overridden close()
        methods.
        """
        #get the module data lock, as we're updating a shared structure.
        _acquireLock()
        try:    #unlikely to raise an exception, but you never know...
            if self._name and self._name in _handlers:
                del _handlers[self._name]
        finally:
            _releaseLock()

    def handleError(self, record):
        """
        Handle errors which occur during an emit() call.

        This method should be called from handlers when an exception is
        encountered during an emit() call. If raiseExceptions is false,
        exceptions get silently ignored. This is what is mostly wanted
        for a logging system - most users will not care about errors in
        the logging system, they are more interested in application errors.
        You could, however, replace this with a custom handler if you wish.
        The record which was being processed is passed in to this method.
        """
        if raiseExceptions:
            ei = sys.exc_info()
            try:
                traceback.print_exception(ei[0], ei[1], ei[2],
                                          None, sys.stderr)
                sys.stderr.write('Logged from file %s, line %s\n' % (
                                 record.filename, record.lineno))
            except IOError:
                pass    # see issue 5971
            finally:
                del ei

class StreamHandler(Handler):
    """
    A handler class which writes logging records, appropriately formatted,
    to a stream. Note that this class does not close the stream, as
    sys.stdout or sys.stderr may be used.
    """

    def __init__(self, stream=None):
        """
        Initialize the handler.

        If stream is not specified, sys.stderr is used.
        """
        Handler.__init__(self)
        if stream is None:
            stream = sys.stderr
        self.stream = stream

    def flush(self):
        """
        Flushes the stream.
        """
        if self.stream and hasattr(self.stream, "flush"):
            self.stream.flush()

    def emit(self, record):
        """
        Emit a record.

        If a formatter is specified, it is used to format the record.
        The record is then written to the stream with a trailing newline.  If
        exception information is present, it is formatted using
        traceback.print_exception and appended to the stream.  If the stream
        has an 'encoding' attribute, it is used to determine how to do the
        output to the stream.
        """
        try:
            msg = self.format(record)
            stream = self.stream
            fs = "%s\n"
            if not _unicode: #if no unicode support...
                stream.write(fs % msg)
            else:
                try:
                    if (isinstance(msg, unicode) and
                        getattr(stream, 'encoding', None)):
                        ufs = fs.decode(stream.encoding)
                        try:
                            stream.write(ufs % msg)
                        except UnicodeEncodeError:
                            #Printing to terminals sometimes fails. For example,
                            #with an encoding of 'cp1251', the above write will
                            #work if written to a stream opened or wrapped by
                            #the codecs module, but fail when writing to a
                            #terminal even when the codepage is set to cp1251.
                            #An extra encoding step seems to be needed.
                            stream.write((ufs % msg).encode(stream.encoding))
                    else:
                        stream.write(fs % msg)
                except UnicodeError:
                    stream.write(fs % msg.encode("UTF-8"))
            self.flush()
        except (KeyboardInterrupt, SystemExit):
            raise
        except:
            self.handleError(record)

class FileHandler(StreamHandler):
    """
    A handler class which writes formatted logging records to disk files.
    """
    def __init__(self, filename, mode='a', encoding=None, delay=0):
        """
        Open the specified file and use it as the stream for logging.
        """
        #keep the absolute path, otherwise derived classes which use this
        #may come a cropper when the current directory changes
        if codecs is None:
            encoding = None
        self.baseFilename = os.path.abspath(filename)
        self.mode = mode
        self.encoding = encoding
        if delay:
            #We don't open the stream, but we still need to call the
            #Handler constructor to set level, formatter, lock etc.
            Handler.__init__(self)
            self.stream = None
        else:
            StreamHandler.__init__(self, self._open())

    def close(self):
        """
        Closes the stream.
        """
        if self.stream:
            self.flush()
            if hasattr(self.stream, "close"):
                self.stream.close()
            StreamHandler.close(self)
            self.stream = None

    def _open(self):
        """
        Open the current base file with the (original) mode and encoding.
        Return the resulting stream.
        """
        if self.encoding is None:
            stream = open(self.baseFilename, self.mode)
        else:
            stream = codecs.open(self.baseFilename, self.mode, self.encoding)
        return stream

    def emit(self, record):
        """
        Emit a record.

        If the stream was not opened because 'delay' was specified in the
        constructor, open it before calling the superclass's emit.
        """
        if self.stream is None:
            self.stream = self._open()
        StreamHandler.emit(self, record)

#---------------------------------------------------------------------------
#   Manager classes and functions
#---------------------------------------------------------------------------

class PlaceHolder(object):
    """
    PlaceHolder instances are used in the Manager logger hierarchy to take
    the place of nodes for which no loggers have been defined. This class is
    intended for internal use only and not as part of the public API.
    """
    def __init__(self, alogger):
        """
        Initialize with the specified logger being a child of this placeholder.
        """
        #self.loggers = [alogger]
        self.loggerMap = { alogger : None }

    def append(self, alogger):
        """
        Add the specified logger as a child of this placeholder.
        """
        #if alogger not in self.loggers:
        if alogger not in self.loggerMap:
            #self.loggers.append(alogger)
            self.loggerMap[alogger] = None

#
#   Determine which class to use when instantiating loggers.
#
_loggerClass = None

def setLoggerClass(klass):
    """
    Set the class to be used when instantiating a logger. The class should
    define __init__() such that only a name argument is required, and the
    __init__() should call Logger.__init__()
    """
    if klass != Logger:
        if not issubclass(klass, Logger):
            raise TypeError("logger not derived from logging.Logger: "
                            + klass.__name__)
    global _loggerClass
    _loggerClass = klass

def getLoggerClass():
    """
    Return the class to be used when instantiating a logger.
    """

    return _loggerClass

class Manager(object):
    """
    There is [under normal circumstances] just one Manager instance, which
    holds the hierarchy of loggers.
    """
    def __init__(self, rootnode):
        """
        Initialize the manager with the root node of the logger hierarchy.
        """
        self.root = rootnode
        self.disable = 0
        self.emittedNoHandlerWarning = 0
        self.loggerDict = {}
        self.loggerClass = None

    def getLogger(self, name):
        """
        Get a logger with the specified name (channel name), creating it
        if it doesn't yet exist. This name is a dot-separated hierarchical
        name, such as "a", "a.b", "a.b.c" or similar.

        If a PlaceHolder existed for the specified name [i.e. the logger
        didn't exist but a child of it did], replace it with the created
        logger and fix up the parent/child references which pointed to the
        placeholder to now point to the logger.
        """
        rv = None
        _acquireLock()
        try:
            if name in self.loggerDict:
                rv = self.loggerDict[name]
                if isinstance(rv, PlaceHolder):
                    ph = rv
                    rv = (self.loggerClass or _loggerClass)(name)
                    rv.manager = self
                    self.loggerDict[name] = rv
                    self._fixupChildren(ph, rv)
                    self._fixupParents(rv)
            else:
                rv = (self.loggerClass or _loggerClass)(name)
                rv.manager = self
                self.loggerDict[name] = rv
                self._fixupParents(rv)
        finally:
            _releaseLock()
        return rv

    def setLoggerClass(self, klass):
        """
        Set the class to be used when instantiating a logger with this Manager.
        """
        if klass != Logger:
            if not issubclass(klass, Logger):
                raise TypeError("logger not derived from logging.Logger: "
                                + klass.__name__)
        self.loggerClass = klass

    def _fixupParents(self, alogger):
        """
        Ensure that there are either loggers or placeholders all the way
        from the specified logger to the root of the logger hierarchy.
        """
        name = alogger.name
        i = name.rfind(".")
        rv = None
        while (i > 0) and not rv:
            substr = name[:i]
            if substr not in self.loggerDict:
                self.loggerDict[substr] = PlaceHolder(alogger)
            else:
                obj = self.loggerDict[substr]
                if isinstance(obj, Logger):
                    rv = obj
                else:
                    assert isinstance(obj, PlaceHolder)
                    obj.append(alogger)
            i = name.rfind(".", 0, i - 1)
        if not rv:
            rv = self.root
        alogger.parent = rv

    def _fixupChildren(self, ph, alogger):
        """
        Ensure that children of the placeholder ph are connected to the
        specified logger.
        """
        name = alogger.name
        namelen = len(name)
        for c in ph.loggerMap.keys():
            #The if means ... if not c.parent.name.startswith(nm)
            if c.parent.name[:namelen] != name:
                alogger.parent = c.parent
                c.parent = alogger

#---------------------------------------------------------------------------
#   Logger classes and functions
#---------------------------------------------------------------------------

class Logger(Filterer):
    """
    Instances of the Logger class represent a single logging channel. A
    "logging channel" indicates an area of an application. Exactly how an
    "area" is defined is up to the application developer. Since an
    application can have any number of areas, logging channels are identified
    by a unique string. Application areas can be nested (e.g. an area
    of "input processing" might include sub-areas "read CSV files", "read
    XLS files" and "read Gnumeric files"). To cater for this natural nesting,
    channel names are organized into a namespace hierarchy where levels are
    separated by periods, much like the Java or Python package namespace. So
    in the instance given above, channel names might be "input" for the upper
    level, and "input.csv", "input.xls" and "input.gnu" for the sub-levels.
    There is no arbitrary limit to the depth of nesting.
    """
    def __init__(self, name, level=NOTSET):
        """
        Initialize the logger with a name and an optional level.
        """
        Filterer.__init__(self)
        self.name = name
        self.level = _checkLevel(level)
        self.parent = None
        self.propagate = 1
        self.handlers = []
        self.disabled = 0

    def setLevel(self, level):
        """
        Set the logging level of this logger.
        """
        self.level = _checkLevel(level)

    def debug(self, msg, *args, **kwargs):
        """
        Log 'msg % args' with severity 'DEBUG'.

        To pass exception information, use the keyword argument exc_info with
        a true value, e.g.

        logger.debug("Houston, we have a %s", "thorny problem", exc_info=1)
        """
        if self.isEnabledFor(DEBUG):
            self._log(DEBUG, msg, args, **kwargs)

    def info(self, msg, *args, **kwargs):
        """
        Log 'msg % args' with severity 'INFO'.

        To pass exception information, use the keyword argument exc_info with
        a true value, e.g.

        logger.info("Houston, we have a %s", "interesting problem", exc_info=1)
        """
        if self.isEnabledFor(INFO):
            self._log(INFO, msg, args, **kwargs)

    def warning(self, msg, *args, **kwargs):
        """
        Log 'msg % args' with severity 'WARNING'.

        To pass exception information, use the keyword argument exc_info with
        a true value, e.g.

        logger.warning("Houston, we have a %s", "bit of a problem", exc_info=1)
        """
        if self.isEnabledFor(WARNING):
            self._log(WARNING, msg, args, **kwargs)

    warn = warning

    def error(self, msg, *args, **kwargs):
        """
        Log 'msg % args' with severity 'ERROR'.

        To pass exception information, use the keyword argument exc_info with
        a true value, e.g.

        logger.error("Houston, we have a %s", "major problem", exc_info=1)
        """
        if self.isEnabledFor(ERROR):
            self._log(ERROR, msg, args, **kwargs)

    def exception(self, msg, *args):
        """
        Convenience method for logging an ERROR with exception information.
        """
        self.error(msg, exc_info=1, *args)

    def critical(self, msg, *args, **kwargs):
        """
        Log 'msg % args' with severity 'CRITICAL'.

        To pass exception information, use the keyword argument exc_info with
        a true value, e.g.

        logger.critical("Houston, we have a %s", "major disaster", exc_info=1)
        """
        if self.isEnabledFor(CRITICAL):
            self._log(CRITICAL, msg, args, **kwargs)

    fatal = critical

    def log(self, level, msg, *args, **kwargs):
        """
        Log 'msg % args' with the integer severity 'level'.

        To pass exception information, use the keyword argument exc_info with
        a true value, e.g.

        logger.log(level, "We have a %s", "mysterious problem", exc_info=1)
        """
        if not isinstance(level, int):
            if raiseExceptions:
                raise TypeError("level must be an integer")
            else:
                return
        if self.isEnabledFor(level):
            self._log(level, msg, args, **kwargs)

    def findCaller(self):
        """
        Find the stack frame of the caller so that we can note the source
        file name, line number and function name.
        """
        f = currentframe()
        #On some versions of IronPython, currentframe() returns None if
        #IronPython isn't run with -X:Frames.
        if f is not None:
            f = f.f_back
        rv = "(unknown file)", 0, "(unknown function)"
        while hasattr(f, "f_code"):
            co = f.f_code
            filename = os.path.normcase(co.co_filename)
            if filename == _srcfile:
                f = f.f_back
                continue
            rv = (co.co_filename, f.f_lineno, co.co_name)
            break
        return rv

    def makeRecord(self, name, level, fn, lno, msg, args, exc_info, func=None, extra=None):
        """
        A factory method which can be overridden in subclasses to create
        specialized LogRecords.
        """
        rv = LogRecord(name, level, fn, lno, msg, args, exc_info, func)
        if extra is not None:
            for key in extra:
                if (key in ["message", "asctime"]) or (key in rv.__dict__):
                    raise KeyError("Attempt to overwrite %r in LogRecord" % key)
                rv.__dict__[key] = extra[key]
        return rv

    def _log(self, level, msg, args, exc_info=None, extra=None):
        """
        Low-level logging routine which creates a LogRecord and then calls
        all the handlers of this logger to handle the record.
        """
        if _srcfile:
            #IronPython doesn't track Python frames, so findCaller throws an
            #exception on some versions of IronPython. We trap it here so that
            #IronPython can use logging.
            try:
                fn, lno, func = self.findCaller()
            except ValueError:
                fn, lno, func = "(unknown file)", 0, "(unknown function)"
        else:
            fn, lno, func = "(unknown file)", 0, "(unknown function)"
        if exc_info:
            if not isinstance(exc_info, tuple):
                exc_info = sys.exc_info()
        record = self.makeRecord(self.name, level, fn, lno, msg, args, exc_info, func, extra)
        self.handle(record)

    def handle(self, record):
        """
        Call the handlers for the specified record.

        This method is used for unpickled records received from a socket, as
        well as those created locally. Logger-level filtering is applied.
        """
        if (not self.disabled) and self.filter(record):
            self.callHandlers(record)

    def addHandler(self, hdlr):
        """
        Add the specified handler to this logger.
        """
        _acquireLock()
        try:
            if not (hdlr in self.handlers):
                self.handlers.append(hdlr)
        finally:
            _releaseLock()

    def removeHandler(self, hdlr):
        """
        Remove the specified handler from this logger.
        """
        _acquireLock()
        try:
            if hdlr in self.handlers:
                self.handlers.remove(hdlr)
        finally:
            _releaseLock()

    def callHandlers(self, record):
        """
        Pass a record to all relevant handlers.

        Loop through all handlers for this logger and its parents in the
        logger hierarchy. If no handler was found, output a one-off error
        message to sys.stderr. Stop searching up the hierarchy whenever a
        logger with the "propagate" attribute set to zero is found - that
        will be the last logger whose handlers are called.
        """
        c = self
        found = 0
        while c:
            for hdlr in c.handlers:
                found = found + 1
                if record.levelno >= hdlr.level:
                    hdlr.handle(record)
            if not c.propagate:
                c = None    #break out
            else:
                c = c.parent
        if (found == 0) and raiseExceptions and not self.manager.emittedNoHandlerWarning:
            sys.stderr.write("No handlers could be found for logger"
                             " \"%s\"\n" % self.name)
            self.manager.emittedNoHandlerWarning = 1

    def getEffectiveLevel(self):
        """
        Get the effective level for this logger.

        Loop through this logger and its parents in the logger hierarchy,
        looking for a non-zero logging level. Return the first one found.
        """
        logger = self
        while logger:
            if logger.level:
                return logger.level
            logger = logger.parent
        return NOTSET

    def isEnabledFor(self, level):
        """
        Is this logger enabled for level 'level'?
        """
        if self.manager.disable >= level:
            return 0
        return level >= self.getEffectiveLevel()

    def getChild(self, suffix):
        """
        Get a logger which is a descendant to this one.

        This is a convenience method, such that

        logging.getLogger('abc').getChild('def.ghi')

        is the same as

        logging.getLogger('abc.def.ghi')

        It's useful, for example, when the parent logger is named using
        __name__ rather than a literal string.
        """
        if self.root is not self:
            suffix = '.'.join((self.name, suffix))
        return self.manager.getLogger(suffix)

class RootLogger(Logger):
    """
    A root logger is not that different to any other logger, except that
    it must have a logging level and there is only one instance of it in
    the hierarchy.
    """
    def __init__(self, level):
        """
        Initialize the logger with the name "root".
        """
        Logger.__init__(self, "root", level)

_loggerClass = Logger

class LoggerAdapter(object):
    """
    An adapter for loggers which makes it easier to specify contextual
    information in logging output.
    """

    def __init__(self, logger, extra):
        """
        Initialize the adapter with a logger and a dict-like object which
        provides contextual information. This constructor signature allows
        easy stacking of LoggerAdapters, if so desired.

        You can effectively pass keyword arguments as shown in the
        following example:

        adapter = LoggerAdapter(someLogger, dict(p1=v1, p2="v2"))
        """
        self.logger = logger
        self.extra = extra

    def process(self, msg, kwargs):
        """
        Process the logging message and keyword arguments passed in to
        a logging call to insert contextual information. You can either
        manipulate the message itself, the keyword args or both. Return
        the message and kwargs modified (or not) to suit your needs.

        Normally, you'll only need to override this one method in a
        LoggerAdapter subclass for your specific needs.
        """
        kwargs["extra"] = self.extra
        return msg, kwargs

    def debug(self, msg, *args, **kwargs):
        """
        Delegate a debug call to the underlying logger, after adding
        contextual information from this adapter instance.
        """
        msg, kwargs = self.process(msg, kwargs)
        self.logger.debug(msg, *args, **kwargs)

    def info(self, msg, *args, **kwargs):
        """
        Delegate an info call to the underlying logger, after adding
        contextual information from this adapter instance.
        """
        msg, kwargs = self.process(msg, kwargs)
        self.logger.info(msg, *args, **kwargs)

    def warning(self, msg, *args, **kwargs):
        """
        Delegate a warning call to the underlying logger, after adding
        contextual information from this adapter instance.
        """
        msg, kwargs = self.process(msg, kwargs)
        self.logger.warning(msg, *args, **kwargs)

    def error(self, msg, *args, **kwargs):
        """
        Delegate an error call to the underlying logger, after adding
        contextual information from this adapter instance.
        """
        msg, kwargs = self.process(msg, kwargs)
        self.logger.error(msg, *args, **kwargs)

    def exception(self, msg, *args, **kwargs):
        """
        Delegate an exception call to the underlying logger, after adding
        contextual information from this adapter instance.
        """
        msg, kwargs = self.process(msg, kwargs)
        kwargs["exc_info"] = 1
        self.logger.error(msg, *args, **kwargs)

    def critical(self, msg, *args, **kwargs):
        """
        Delegate a critical call to the underlying logger, after adding
        contextual information from this adapter instance.
        """
        msg, kwargs = self.process(msg, kwargs)
        self.logger.critical(msg, *args, **kwargs)

    def log(self, level, msg, *args, **kwargs):
        """
        Delegate a log call to the underlying logger, after adding
        contextual information from this adapter instance.
        """
        msg, kwargs = self.process(msg, kwargs)
        self.logger.log(level, msg, *args, **kwargs)

    def isEnabledFor(self, level):
        """
        See if the underlying logger is enabled for the specified level.
        """
        return self.logger.isEnabledFor(level)

root = RootLogger(WARNING)
Logger.root = root
Logger.manager = Manager(Logger.root)

#---------------------------------------------------------------------------
# Configuration classes and functions
#---------------------------------------------------------------------------

BASIC_FORMAT = "%(levelname)s:%(name)s:%(message)s"

def basicConfig(**kwargs):
    """
    Do basic configuration for the logging system.

    This function does nothing if the root logger already has handlers
    configured. It is a convenience method intended for use by simple scripts
    to do one-shot configuration of the logging package.

    The default behaviour is to create a StreamHandler which writes to
    sys.stderr, set a formatter using the BASIC_FORMAT format string, and
    add the handler to the root logger.

    A number of optional keyword arguments may be specified, which can alter
    the default behaviour.

    filename  Specifies that a FileHandler be created, using the specified
              filename, rather than a StreamHandler.
    filemode  Specifies the mode to open the file, if filename is specified
              (if filemode is unspecified, it defaults to 'a').
    format    Use the specified format string for the handler.
    datefmt   Use the specified date/time format.
    level     Set the root logger level to the specified level.
    stream    Use the specified stream to initialize the StreamHandler. Note
              that this argument is incompatible with 'filename' - if both
              are present, 'stream' is ignored.

    Note that you could specify a stream created using open(filename, mode)
    rather than passing the filename and mode in. However, it should be
    remembered that StreamHandler does not close its stream (since it may be
    using sys.stdout or sys.stderr), whereas FileHandler closes its stream
    when the handler is closed.
    """
    # Add thread safety in case someone mistakenly calls
    # basicConfig() from multiple threads
    _acquireLock()
    try:
        if len(root.handlers) == 0:
            filename = kwargs.get("filename")
            if filename:
                mode = kwargs.get("filemode", 'a')
                hdlr = FileHandler(filename, mode)
            else:
                stream = kwargs.get("stream")
                hdlr = StreamHandler(stream)
            fs = kwargs.get("format", BASIC_FORMAT)
            dfs = kwargs.get("datefmt", None)
            fmt = Formatter(fs, dfs)
            hdlr.setFormatter(fmt)
            root.addHandler(hdlr)
            level = kwargs.get("level")
            if level is not None:
                root.setLevel(level)
    finally:
        _releaseLock()

#---------------------------------------------------------------------------
# Utility functions at module level.
# Basically delegate everything to the root logger.
#---------------------------------------------------------------------------

def getLogger(name=None):
    """
    Return a logger with the specified name, creating it if necessary.

    If no name is specified, return the root logger.
    """
    if name:
        return Logger.manager.getLogger(name)
    else:
        return root

#def getRootLogger():
#    """
#    Return the root logger.
#
#    Note that getLogger('') now does the same thing, so this function is
#    deprecated and may disappear in the future.
#    """
#    return root

def critical(msg, *args, **kwargs):
    """
    Log a message with severity 'CRITICAL' on the root logger.
    """
    if len(root.handlers) == 0:
        basicConfig()
    root.critical(msg, *args, **kwargs)

fatal = critical

def error(msg, *args, **kwargs):
    """
    Log a message with severity 'ERROR' on the root logger.
    """
    if len(root.handlers) == 0:
        basicConfig()
    root.error(msg, *args, **kwargs)

def exception(msg, *args):
    """
    Log a message with severity 'ERROR' on the root logger,
    with exception information.
    """
    error(msg, exc_info=1, *args)

def warning(msg, *args, **kwargs):
    """
    Log a message with severity 'WARNING' on the root logger.
    """
    if len(root.handlers) == 0:
        basicConfig()
    root.warning(msg, *args, **kwargs)

warn = warning

def info(msg, *args, **kwargs):
    """
    Log a message with severity 'INFO' on the root logger.
    """
    if len(root.handlers) == 0:
        basicConfig()
    root.info(msg, *args, **kwargs)

def debug(msg, *args, **kwargs):
    """
    Log a message with severity 'DEBUG' on the root logger.
    """
    if len(root.handlers) == 0:
        basicConfig()
    root.debug(msg, *args, **kwargs)

def log(level, msg, *args, **kwargs):
    """
    Log 'msg % args' with the integer severity 'level' on the root logger.
    """
    if len(root.handlers) == 0:
        basicConfig()
    root.log(level, msg, *args, **kwargs)

def disable(level):
    """
    Disable all logging calls of severity 'level' and below.
    """
    root.manager.disable = level

def shutdown(handlerList=_handlerList):
    """
    Perform any cleanup actions in the logging system (e.g. flushing
    buffers).

    Should be called at application exit.
    """
    for wr in reversed(handlerList[:]):
        #errors might occur, for example, if files are locked
        #we just ignore them if raiseExceptions is not set
        try:
<<<<<<< HEAD
            h = wr()
            if h:
                try:
                    h.flush()
                    h.close()
                except (IOError, ValueError):
                    # Ignore errors which might be caused
                    # because handlers have been closed but
                    # references to them are still around at
                    # application exit.
                    pass
=======
            h.acquire()
            h.flush()
            h.close()
>>>>>>> f4d0af46
        except:
            if raiseExceptions:
                raise
            #else, swallow
        finally:
            h.release()

#Let's try and shutdown automatically on application exit...
import atexit
atexit.register(shutdown)

# Null handler

class NullHandler(Handler):
    """
    This handler does nothing. It's intended to be used to avoid the
    "No handlers could be found for logger XXX" one-off warning. This is
    important for library code, which may contain code to log events. If a user
    of the library does not configure logging, the one-off warning might be
    produced; to avoid this, the library developer simply needs to instantiate
    a NullHandler and add it to the top-level logger of the library module or
    package.
    """
    def handle(self, record):
        pass

    def emit(self, record):
        pass

    def createLock(self):
        self.lock = None

# Warnings integration

_warnings_showwarning = None

def _showwarning(message, category, filename, lineno, file=None, line=None):
    """
    Implementation of showwarnings which redirects to logging, which will first
    check to see if the file parameter is None. If a file is specified, it will
    delegate to the original warnings implementation of showwarning. Otherwise,
    it will call warnings.formatwarning and will log the resulting string to a
    warnings logger named "py.warnings" with level logging.WARNING.
    """
    if file is not None:
        if _warnings_showwarning is not None:
            _warnings_showwarning(message, category, filename, lineno, file, line)
    else:
        s = warnings.formatwarning(message, category, filename, lineno, line)
        logger = getLogger("py.warnings")
        if not logger.handlers:
            logger.addHandler(NullHandler())
        logger.warning("%s", s)

def captureWarnings(capture):
    """
    If capture is true, redirect all warnings to the logging package.
    If capture is False, ensure that warnings are not redirected to logging
    but to their original destinations.
    """
    global _warnings_showwarning
    if capture:
        if _warnings_showwarning is None:
            _warnings_showwarning = warnings.showwarning
            warnings.showwarning = _showwarning
    else:
        if _warnings_showwarning is not None:
            warnings.showwarning = _warnings_showwarning
            _warnings_showwarning = None<|MERGE_RESOLUTION|>--- conflicted
+++ resolved
@@ -1624,10 +1624,10 @@
         #errors might occur, for example, if files are locked
         #we just ignore them if raiseExceptions is not set
         try:
-<<<<<<< HEAD
             h = wr()
             if h:
                 try:
+                    h.acquire()
                     h.flush()
                     h.close()
                 except (IOError, ValueError):
@@ -1636,17 +1636,12 @@
                     # references to them are still around at
                     # application exit.
                     pass
-=======
-            h.acquire()
-            h.flush()
-            h.close()
->>>>>>> f4d0af46
+                finally:
+                    h.release()
         except:
             if raiseExceptions:
                 raise
             #else, swallow
-        finally:
-            h.release()
 
 #Let's try and shutdown automatically on application exit...
 import atexit
