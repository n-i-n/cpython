# As a test suite for the os module, this is woefully inadequate, but this
# does add tests for a few functions which have been determined to be more
# portable than they had been thought to be.

import os
import errno
import unittest
import warnings
import sys
import signal
import subprocess
import time
import shutil
from test import support
import contextlib
import mmap
import platform
import re
import uuid
import asyncore
import asynchat
import socket
import itertools
import stat
import locale
import codecs
try:
    import threading
except ImportError:
    threading = None
from test.script_helper import assert_python_ok

with warnings.catch_warnings():
    warnings.simplefilter("ignore", DeprecationWarning)
    os.stat_float_times(True)
st = os.stat(__file__)
stat_supports_subsecond = (
    # check if float and int timestamps are different
    (st.st_atime != st[7])
    or (st.st_mtime != st[8])
    or (st.st_ctime != st[9]))

# Detect whether we're on a Linux system that uses the (now outdated
# and unmaintained) linuxthreads threading library.  There's an issue
# when combining linuxthreads with a failed execv call: see
# http://bugs.python.org/issue4970.
if hasattr(sys, 'thread_info') and sys.thread_info.version:
    USING_LINUXTHREADS = sys.thread_info.version.startswith("linuxthreads")
else:
    USING_LINUXTHREADS = False

# Issue #14110: Some tests fail on FreeBSD if the user is in the wheel group.
HAVE_WHEEL_GROUP = sys.platform.startswith('freebsd') and os.getgid() == 0

# Tests creating TESTFN
class FileTests(unittest.TestCase):
    def setUp(self):
        if os.path.exists(support.TESTFN):
            os.unlink(support.TESTFN)
    tearDown = setUp

    def test_access(self):
        f = os.open(support.TESTFN, os.O_CREAT|os.O_RDWR)
        os.close(f)
        self.assertTrue(os.access(support.TESTFN, os.W_OK))

    def test_closerange(self):
        first = os.open(support.TESTFN, os.O_CREAT|os.O_RDWR)
        # We must allocate two consecutive file descriptors, otherwise
        # it will mess up other file descriptors (perhaps even the three
        # standard ones).
        second = os.dup(first)
        try:
            retries = 0
            while second != first + 1:
                os.close(first)
                retries += 1
                if retries > 10:
                    # XXX test skipped
                    self.skipTest("couldn't allocate two consecutive fds")
                first, second = second, os.dup(second)
        finally:
            os.close(second)
        # close a fd that is open, and one that isn't
        os.closerange(first, first + 2)
        self.assertRaises(OSError, os.write, first, b"a")

    @support.cpython_only
    def test_rename(self):
        path = support.TESTFN
        old = sys.getrefcount(path)
        self.assertRaises(TypeError, os.rename, path, 0)
        new = sys.getrefcount(path)
        self.assertEqual(old, new)

    def test_read(self):
        with open(support.TESTFN, "w+b") as fobj:
            fobj.write(b"spam")
            fobj.flush()
            fd = fobj.fileno()
            os.lseek(fd, 0, 0)
            s = os.read(fd, 4)
            self.assertEqual(type(s), bytes)
            self.assertEqual(s, b"spam")

    def test_write(self):
        # os.write() accepts bytes- and buffer-like objects but not strings
        fd = os.open(support.TESTFN, os.O_CREAT | os.O_WRONLY)
        self.assertRaises(TypeError, os.write, fd, "beans")
        os.write(fd, b"bacon\n")
        os.write(fd, bytearray(b"eggs\n"))
        os.write(fd, memoryview(b"spam\n"))
        os.close(fd)
        with open(support.TESTFN, "rb") as fobj:
            self.assertEqual(fobj.read().splitlines(),
                [b"bacon", b"eggs", b"spam"])

    def write_windows_console(self, *args):
        retcode = subprocess.call(args,
            # use a new console to not flood the test output
            creationflags=subprocess.CREATE_NEW_CONSOLE,
            # use a shell to hide the console window (SW_HIDE)
            shell=True)
        self.assertEqual(retcode, 0)

    @unittest.skipUnless(sys.platform == 'win32',
                         'test specific to the Windows console')
    def test_write_windows_console(self):
        # Issue #11395: the Windows console returns an error (12: not enough
        # space error) on writing into stdout if stdout mode is binary and the
        # length is greater than 66,000 bytes (or less, depending on heap
        # usage).
        code = "print('x' * 100000)"
        self.write_windows_console(sys.executable, "-c", code)
        self.write_windows_console(sys.executable, "-u", "-c", code)

    def fdopen_helper(self, *args):
        fd = os.open(support.TESTFN, os.O_RDONLY)
        f = os.fdopen(fd, *args)
        f.close()

    def test_fdopen(self):
        fd = os.open(support.TESTFN, os.O_CREAT|os.O_RDWR)
        os.close(fd)

        self.fdopen_helper()
        self.fdopen_helper('r')
        self.fdopen_helper('r', 100)

    def test_replace(self):
        TESTFN2 = support.TESTFN + ".2"
        with open(support.TESTFN, 'w') as f:
            f.write("1")
        with open(TESTFN2, 'w') as f:
            f.write("2")
        self.addCleanup(os.unlink, TESTFN2)
        os.replace(support.TESTFN, TESTFN2)
        self.assertRaises(FileNotFoundError, os.stat, support.TESTFN)
        with open(TESTFN2, 'r') as f:
            self.assertEqual(f.read(), "1")


# Test attributes on return values from os.*stat* family.
class StatAttributeTests(unittest.TestCase):
    def setUp(self):
        os.mkdir(support.TESTFN)
        self.fname = os.path.join(support.TESTFN, "f1")
        f = open(self.fname, 'wb')
        f.write(b"ABC")
        f.close()

    def tearDown(self):
        os.unlink(self.fname)
        os.rmdir(support.TESTFN)

    def check_stat_attributes(self, fname):
        if not hasattr(os, "stat"):
            return

        result = os.stat(fname)

        # Make sure direct access works
        self.assertEqual(result[stat.ST_SIZE], 3)
        self.assertEqual(result.st_size, 3)

        # Make sure all the attributes are there
        members = dir(result)
        for name in dir(stat):
            if name[:3] == 'ST_':
                attr = name.lower()
                if name.endswith("TIME"):
                    def trunc(x): return int(x)
                else:
                    def trunc(x): return x
                self.assertEqual(trunc(getattr(result, attr)),
                                  result[getattr(stat, name)])
                self.assertIn(attr, members)

        # Make sure that the st_?time and st_?time_ns fields roughly agree
        # (they should always agree up to around tens-of-microseconds)
        for name in 'st_atime st_mtime st_ctime'.split():
            floaty = int(getattr(result, name) * 100000)
            nanosecondy = getattr(result, name + "_ns") // 10000
            self.assertAlmostEqual(floaty, nanosecondy, delta=2)

        try:
            result[200]
            self.fail("No exception raised")
        except IndexError:
            pass

        # Make sure that assignment fails
        try:
            result.st_mode = 1
            self.fail("No exception raised")
        except AttributeError:
            pass

        try:
            result.st_rdev = 1
            self.fail("No exception raised")
        except (AttributeError, TypeError):
            pass

        try:
            result.parrot = 1
            self.fail("No exception raised")
        except AttributeError:
            pass

        # Use the stat_result constructor with a too-short tuple.
        try:
            result2 = os.stat_result((10,))
            self.fail("No exception raised")
        except TypeError:
            pass

        # Use the constructor with a too-long tuple.
        try:
            result2 = os.stat_result((0,1,2,3,4,5,6,7,8,9,10,11,12,13,14))
        except TypeError:
            pass

    def test_stat_attributes(self):
        self.check_stat_attributes(self.fname)

    def test_stat_attributes_bytes(self):
        try:
            fname = self.fname.encode(sys.getfilesystemencoding())
        except UnicodeEncodeError:
            self.skipTest("cannot encode %a for the filesystem" % self.fname)
        with warnings.catch_warnings():
            warnings.simplefilter("ignore", DeprecationWarning)
            self.check_stat_attributes(fname)

    def test_statvfs_attributes(self):
        if not hasattr(os, "statvfs"):
            return

        try:
            result = os.statvfs(self.fname)
        except OSError as e:
            # On AtheOS, glibc always returns ENOSYS
            if e.errno == errno.ENOSYS:
                return

        # Make sure direct access works
        self.assertEqual(result.f_bfree, result[3])

        # Make sure all the attributes are there.
        members = ('bsize', 'frsize', 'blocks', 'bfree', 'bavail', 'files',
                    'ffree', 'favail', 'flag', 'namemax')
        for value, member in enumerate(members):
            self.assertEqual(getattr(result, 'f_' + member), result[value])

        # Make sure that assignment really fails
        try:
            result.f_bfree = 1
            self.fail("No exception raised")
        except AttributeError:
            pass

        try:
            result.parrot = 1
            self.fail("No exception raised")
        except AttributeError:
            pass

        # Use the constructor with a too-short tuple.
        try:
            result2 = os.statvfs_result((10,))
            self.fail("No exception raised")
        except TypeError:
            pass

        # Use the constructor with a too-long tuple.
        try:
            result2 = os.statvfs_result((0,1,2,3,4,5,6,7,8,9,10,11,12,13,14))
        except TypeError:
            pass

    def test_utime_dir(self):
        delta = 1000000
        st = os.stat(support.TESTFN)
        # round to int, because some systems may support sub-second
        # time stamps in stat, but not in utime.
        os.utime(support.TESTFN, (st.st_atime, int(st.st_mtime-delta)))
        st2 = os.stat(support.TESTFN)
        self.assertEqual(st2.st_mtime, int(st.st_mtime-delta))

    def _test_utime(self, filename, attr, utime, delta):
        # Issue #13327 removed the requirement to pass None as the
        # second argument. Check that the previous methods of passing
        # a time tuple or None work in addition to no argument.
        st0 = os.stat(filename)
        # Doesn't set anything new, but sets the time tuple way
        utime(filename, (attr(st0, "st_atime"), attr(st0, "st_mtime")))
        # Setting the time to the time you just read, then reading again,
        # should always return exactly the same times.
        st1 = os.stat(filename)
        self.assertEqual(attr(st0, "st_mtime"), attr(st1, "st_mtime"))
        self.assertEqual(attr(st0, "st_atime"), attr(st1, "st_atime"))
        # Set to the current time in the old explicit way.
        os.utime(filename, None)
        st2 = os.stat(support.TESTFN)
        # Set to the current time in the new way
        os.utime(filename)
        st3 = os.stat(filename)
        self.assertAlmostEqual(attr(st2, "st_mtime"), attr(st3, "st_mtime"), delta=delta)

    def test_utime(self):
        def utime(file, times):
            return os.utime(file, times)
        self._test_utime(self.fname, getattr, utime, 10)
        self._test_utime(support.TESTFN, getattr, utime, 10)


    def _test_utime_ns(self, set_times_ns, test_dir=True):
        def getattr_ns(o, attr):
            return getattr(o, attr + "_ns")
        ten_s = 10 * 1000 * 1000 * 1000
        self._test_utime(self.fname, getattr_ns, set_times_ns, ten_s)
        if test_dir:
            self._test_utime(support.TESTFN, getattr_ns, set_times_ns, ten_s)

    def test_utime_ns(self):
        def utime_ns(file, times):
            return os.utime(file, ns=times)
        self._test_utime_ns(utime_ns)

    requires_utime_dir_fd = unittest.skipUnless(
                                os.utime in os.supports_dir_fd,
                                "dir_fd support for utime required for this test.")
    requires_utime_fd = unittest.skipUnless(
                                os.utime in os.supports_fd,
                                "fd support for utime required for this test.")
    requires_utime_nofollow_symlinks = unittest.skipUnless(
                                os.utime in os.supports_follow_symlinks,
                                "follow_symlinks support for utime required for this test.")

    @requires_utime_nofollow_symlinks
    def test_lutimes_ns(self):
        def lutimes_ns(file, times):
            return os.utime(file, ns=times, follow_symlinks=False)
        self._test_utime_ns(lutimes_ns)

    @requires_utime_fd
    def test_futimes_ns(self):
        def futimes_ns(file, times):
            with open(file, "wb") as f:
                os.utime(f.fileno(), ns=times)
        self._test_utime_ns(futimes_ns, test_dir=False)

    def _utime_invalid_arguments(self, name, arg):
        with self.assertRaises(ValueError):
            getattr(os, name)(arg, (5, 5), ns=(5, 5))

    def test_utime_invalid_arguments(self):
        self._utime_invalid_arguments('utime', self.fname)


    @unittest.skipUnless(stat_supports_subsecond,
                         "os.stat() doesn't has a subsecond resolution")
    def _test_utime_subsecond(self, set_time_func):
        asec, amsec = 1, 901
        atime = asec + amsec * 1e-3
        msec, mmsec = 2, 901
        mtime = msec + mmsec * 1e-3
        filename = self.fname
        os.utime(filename, (0, 0))
        set_time_func(filename, atime, mtime)
        with warnings.catch_warnings():
            warnings.simplefilter("ignore", DeprecationWarning)
            os.stat_float_times(True)
        st = os.stat(filename)
        self.assertAlmostEqual(st.st_atime, atime, places=3)
        self.assertAlmostEqual(st.st_mtime, mtime, places=3)

    def test_utime_subsecond(self):
        def set_time(filename, atime, mtime):
            os.utime(filename, (atime, mtime))
        self._test_utime_subsecond(set_time)

    @requires_utime_fd
    def test_futimes_subsecond(self):
        def set_time(filename, atime, mtime):
            with open(filename, "wb") as f:
                os.utime(f.fileno(), times=(atime, mtime))
        self._test_utime_subsecond(set_time)

    @requires_utime_fd
    def test_futimens_subsecond(self):
        def set_time(filename, atime, mtime):
            with open(filename, "wb") as f:
                os.utime(f.fileno(), times=(atime, mtime))
        self._test_utime_subsecond(set_time)

    @requires_utime_dir_fd
    def test_futimesat_subsecond(self):
        def set_time(filename, atime, mtime):
            dirname = os.path.dirname(filename)
            dirfd = os.open(dirname, os.O_RDONLY)
            try:
                os.utime(os.path.basename(filename), dir_fd=dirfd,
                             times=(atime, mtime))
            finally:
                os.close(dirfd)
        self._test_utime_subsecond(set_time)

    @requires_utime_nofollow_symlinks
    def test_lutimes_subsecond(self):
        def set_time(filename, atime, mtime):
            os.utime(filename, (atime, mtime), follow_symlinks=False)
        self._test_utime_subsecond(set_time)

    @requires_utime_dir_fd
    def test_utimensat_subsecond(self):
        def set_time(filename, atime, mtime):
            dirname = os.path.dirname(filename)
            dirfd = os.open(dirname, os.O_RDONLY)
            try:
                os.utime(os.path.basename(filename), dir_fd=dirfd,
                             times=(atime, mtime))
            finally:
                os.close(dirfd)
        self._test_utime_subsecond(set_time)

    # Restrict test to Win32, since there is no guarantee other
    # systems support centiseconds
    if sys.platform == 'win32':
        def get_file_system(path):
            root = os.path.splitdrive(os.path.abspath(path))[0] + '\\'
            import ctypes
            kernel32 = ctypes.windll.kernel32
            buf = ctypes.create_unicode_buffer("", 100)
            if kernel32.GetVolumeInformationW(root, None, 0, None, None, None, buf, len(buf)):
                return buf.value

        if get_file_system(support.TESTFN) == "NTFS":
            def test_1565150(self):
                t1 = 1159195039.25
                os.utime(self.fname, (t1, t1))
                self.assertEqual(os.stat(self.fname).st_mtime, t1)

            def test_large_time(self):
                t1 = 5000000000 # some day in 2128
                os.utime(self.fname, (t1, t1))
                self.assertEqual(os.stat(self.fname).st_mtime, t1)

        def test_1686475(self):
            # Verify that an open file can be stat'ed
            try:
                os.stat(r"c:\pagefile.sys")
            except FileNotFoundError:
                pass # file does not exist; cannot run test
            except OSError as e:
                self.fail("Could not stat pagefile.sys")

        @unittest.skipUnless(hasattr(os, "pipe"), "requires os.pipe()")
        def test_15261(self):
            # Verify that stat'ing a closed fd does not cause crash
            r, w = os.pipe()
            try:
                os.stat(r)          # should not raise error
            finally:
                os.close(r)
                os.close(w)
            with self.assertRaises(OSError) as ctx:
                os.stat(r)
            self.assertEqual(ctx.exception.errno, errno.EBADF)

from test import mapping_tests

class EnvironTests(mapping_tests.BasicTestMappingProtocol):
    """check that os.environ object conform to mapping protocol"""
    type2test = None

    def setUp(self):
        self.__save = dict(os.environ)
        if os.supports_bytes_environ:
            self.__saveb = dict(os.environb)
        for key, value in self._reference().items():
            os.environ[key] = value

    def tearDown(self):
        os.environ.clear()
        os.environ.update(self.__save)
        if os.supports_bytes_environ:
            os.environb.clear()
            os.environb.update(self.__saveb)

    def _reference(self):
        return {"KEY1":"VALUE1", "KEY2":"VALUE2", "KEY3":"VALUE3"}

    def _empty_mapping(self):
        os.environ.clear()
        return os.environ

    # Bug 1110478
    @unittest.skipUnless(os.path.exists('/bin/sh'), 'requires /bin/sh')
    def test_update2(self):
        os.environ.clear()
        os.environ.update(HELLO="World")
        with os.popen("/bin/sh -c 'echo $HELLO'") as popen:
            value = popen.read().strip()
            self.assertEqual(value, "World")

    @unittest.skipUnless(os.path.exists('/bin/sh'), 'requires /bin/sh')
    def test_os_popen_iter(self):
        with os.popen(
            "/bin/sh -c 'echo \"line1\nline2\nline3\"'") as popen:
            it = iter(popen)
            self.assertEqual(next(it), "line1\n")
            self.assertEqual(next(it), "line2\n")
            self.assertEqual(next(it), "line3\n")
            self.assertRaises(StopIteration, next, it)

    # Verify environ keys and values from the OS are of the
    # correct str type.
    def test_keyvalue_types(self):
        for key, val in os.environ.items():
            self.assertEqual(type(key), str)
            self.assertEqual(type(val), str)

    def test_items(self):
        for key, value in self._reference().items():
            self.assertEqual(os.environ.get(key), value)

    # Issue 7310
    def test___repr__(self):
        """Check that the repr() of os.environ looks like environ({...})."""
        env = os.environ
        self.assertEqual(repr(env), 'environ({{{}}})'.format(', '.join(
            '{!r}: {!r}'.format(key, value)
            for key, value in env.items())))

    def test_get_exec_path(self):
        defpath_list = os.defpath.split(os.pathsep)
        test_path = ['/monty', '/python', '', '/flying/circus']
        test_env = {'PATH': os.pathsep.join(test_path)}

        saved_environ = os.environ
        try:
            os.environ = dict(test_env)
            # Test that defaulting to os.environ works.
            self.assertSequenceEqual(test_path, os.get_exec_path())
            self.assertSequenceEqual(test_path, os.get_exec_path(env=None))
        finally:
            os.environ = saved_environ

        # No PATH environment variable
        self.assertSequenceEqual(defpath_list, os.get_exec_path({}))
        # Empty PATH environment variable
        self.assertSequenceEqual(('',), os.get_exec_path({'PATH':''}))
        # Supplied PATH environment variable
        self.assertSequenceEqual(test_path, os.get_exec_path(test_env))

        if os.supports_bytes_environ:
            # env cannot contain 'PATH' and b'PATH' keys
            try:
                # ignore BytesWarning warning
                with warnings.catch_warnings(record=True):
                    mixed_env = {'PATH': '1', b'PATH': b'2'}
            except BytesWarning:
                # mixed_env cannot be created with python -bb
                pass
            else:
                self.assertRaises(ValueError, os.get_exec_path, mixed_env)

            # bytes key and/or value
            self.assertSequenceEqual(os.get_exec_path({b'PATH': b'abc'}),
                ['abc'])
            self.assertSequenceEqual(os.get_exec_path({b'PATH': 'abc'}),
                ['abc'])
            self.assertSequenceEqual(os.get_exec_path({'PATH': b'abc'}),
                ['abc'])

    @unittest.skipUnless(os.supports_bytes_environ,
                         "os.environb required for this test.")
    def test_environb(self):
        # os.environ -> os.environb
        value = 'euro\u20ac'
        try:
            value_bytes = value.encode(sys.getfilesystemencoding(),
                                       'surrogateescape')
        except UnicodeEncodeError:
            msg = "U+20AC character is not encodable to %s" % (
                sys.getfilesystemencoding(),)
            self.skipTest(msg)
        os.environ['unicode'] = value
        self.assertEqual(os.environ['unicode'], value)
        self.assertEqual(os.environb[b'unicode'], value_bytes)

        # os.environb -> os.environ
        value = b'\xff'
        os.environb[b'bytes'] = value
        self.assertEqual(os.environb[b'bytes'], value)
        value_str = value.decode(sys.getfilesystemencoding(), 'surrogateescape')
        self.assertEqual(os.environ['bytes'], value_str)

    # On FreeBSD < 7 and OS X < 10.6, unsetenv() doesn't return a value (issue
    # #13415).
    @support.requires_freebsd_version(7)
    @support.requires_mac_ver(10, 6)
    def test_unset_error(self):
        if sys.platform == "win32":
            # an environment variable is limited to 32,767 characters
            key = 'x' * 50000
            self.assertRaises(ValueError, os.environ.__delitem__, key)
        else:
            # "=" is not allowed in a variable name
            key = 'key='
            self.assertRaises(OSError, os.environ.__delitem__, key)

class WalkTests(unittest.TestCase):
    """Tests for os.walk()."""

    def setUp(self):
        import os
        from os.path import join

        # Build:
        #     TESTFN/
        #       TEST1/              a file kid and two directory kids
        #         tmp1
        #         SUB1/             a file kid and a directory kid
        #           tmp2
        #           SUB11/          no kids
        #         SUB2/             a file kid and a dirsymlink kid
        #           tmp3
        #           link/           a symlink to TESTFN.2
        #           broken_link
        #       TEST2/
        #         tmp4              a lone file
        walk_path = join(support.TESTFN, "TEST1")
        sub1_path = join(walk_path, "SUB1")
        sub11_path = join(sub1_path, "SUB11")
        sub2_path = join(walk_path, "SUB2")
        tmp1_path = join(walk_path, "tmp1")
        tmp2_path = join(sub1_path, "tmp2")
        tmp3_path = join(sub2_path, "tmp3")
        link_path = join(sub2_path, "link")
        t2_path = join(support.TESTFN, "TEST2")
        tmp4_path = join(support.TESTFN, "TEST2", "tmp4")
        link_path = join(sub2_path, "link")
        broken_link_path = join(sub2_path, "broken_link")

        # Create stuff.
        os.makedirs(sub11_path)
        os.makedirs(sub2_path)
        os.makedirs(t2_path)
        for path in tmp1_path, tmp2_path, tmp3_path, tmp4_path:
            f = open(path, "w")
            f.write("I'm " + path + " and proud of it.  Blame test_os.\n")
            f.close()
        if support.can_symlink():
            if os.name == 'nt':
                def symlink_to_dir(src, dest):
                    os.symlink(src, dest, True)
            else:
                symlink_to_dir = os.symlink
            symlink_to_dir(os.path.abspath(t2_path), link_path)
            symlink_to_dir('broken', broken_link_path)
            sub2_tree = (sub2_path, ["link"], ["broken_link", "tmp3"])
        else:
            sub2_tree = (sub2_path, [], ["tmp3"])

        # Walk top-down.
        all = list(os.walk(walk_path))
        self.assertEqual(len(all), 4)
        # We can't know which order SUB1 and SUB2 will appear in.
        # Not flipped:  TESTFN, SUB1, SUB11, SUB2
        #     flipped:  TESTFN, SUB2, SUB1, SUB11
        flipped = all[0][1][0] != "SUB1"
        all[0][1].sort()
        all[3 - 2 * flipped][-1].sort()
        self.assertEqual(all[0], (walk_path, ["SUB1", "SUB2"], ["tmp1"]))
        self.assertEqual(all[1 + flipped], (sub1_path, ["SUB11"], ["tmp2"]))
        self.assertEqual(all[2 + flipped], (sub11_path, [], []))
        self.assertEqual(all[3 - 2 * flipped], sub2_tree)

        # Prune the search.
        all = []
        for root, dirs, files in os.walk(walk_path):
            all.append((root, dirs, files))
            # Don't descend into SUB1.
            if 'SUB1' in dirs:
                # Note that this also mutates the dirs we appended to all!
                dirs.remove('SUB1')
        self.assertEqual(len(all), 2)
        self.assertEqual(all[0], (walk_path, ["SUB2"], ["tmp1"]))
        all[1][-1].sort()
        self.assertEqual(all[1], sub2_tree)

        # Walk bottom-up.
        all = list(os.walk(walk_path, topdown=False))
        self.assertEqual(len(all), 4)
        # We can't know which order SUB1 and SUB2 will appear in.
        # Not flipped:  SUB11, SUB1, SUB2, TESTFN
        #     flipped:  SUB2, SUB11, SUB1, TESTFN
        flipped = all[3][1][0] != "SUB1"
        all[3][1].sort()
        all[2 - 2 * flipped][-1].sort()
        self.assertEqual(all[3], (walk_path, ["SUB1", "SUB2"], ["tmp1"]))
        self.assertEqual(all[flipped], (sub11_path, [], []))
        self.assertEqual(all[flipped + 1], (sub1_path, ["SUB11"], ["tmp2"]))
        self.assertEqual(all[2 - 2 * flipped], sub2_tree)

        if support.can_symlink():
            # Walk, following symlinks.
            for root, dirs, files in os.walk(walk_path, followlinks=True):
                if root == link_path:
                    self.assertEqual(dirs, [])
                    self.assertEqual(files, ["tmp4"])
                    break
            else:
                self.fail("Didn't follow symlink with followlinks=True")

    def tearDown(self):
        # Tear everything down.  This is a decent use for bottom-up on
        # Windows, which doesn't have a recursive delete command.  The
        # (not so) subtlety is that rmdir will fail unless the dir's
        # kids are removed first, so bottom up is essential.
        for root, dirs, files in os.walk(support.TESTFN, topdown=False):
            for name in files:
                os.remove(os.path.join(root, name))
            for name in dirs:
                dirname = os.path.join(root, name)
                if not os.path.islink(dirname):
                    os.rmdir(dirname)
                else:
                    os.remove(dirname)
        os.rmdir(support.TESTFN)


@unittest.skipUnless(hasattr(os, 'fwalk'), "Test needs os.fwalk()")
class FwalkTests(WalkTests):
    """Tests for os.fwalk()."""

    def _compare_to_walk(self, walk_kwargs, fwalk_kwargs):
        """
        compare with walk() results.
        """
        walk_kwargs = walk_kwargs.copy()
        fwalk_kwargs = fwalk_kwargs.copy()
        for topdown, follow_symlinks in itertools.product((True, False), repeat=2):
            walk_kwargs.update(topdown=topdown, followlinks=follow_symlinks)
            fwalk_kwargs.update(topdown=topdown, follow_symlinks=follow_symlinks)

            expected = {}
            for root, dirs, files in os.walk(**walk_kwargs):
                expected[root] = (set(dirs), set(files))

            for root, dirs, files, rootfd in os.fwalk(**fwalk_kwargs):
                self.assertIn(root, expected)
                self.assertEqual(expected[root], (set(dirs), set(files)))

    def test_compare_to_walk(self):
        kwargs = {'top': support.TESTFN}
        self._compare_to_walk(kwargs, kwargs)

    def test_dir_fd(self):
        try:
            fd = os.open(".", os.O_RDONLY)
            walk_kwargs = {'top': support.TESTFN}
            fwalk_kwargs = walk_kwargs.copy()
            fwalk_kwargs['dir_fd'] = fd
            self._compare_to_walk(walk_kwargs, fwalk_kwargs)
        finally:
            os.close(fd)

    def test_yields_correct_dir_fd(self):
        # check returned file descriptors
        for topdown, follow_symlinks in itertools.product((True, False), repeat=2):
            args = support.TESTFN, topdown, None
            for root, dirs, files, rootfd in os.fwalk(*args, follow_symlinks=follow_symlinks):
                # check that the FD is valid
                os.fstat(rootfd)
                # redundant check
                os.stat(rootfd)
                # check that listdir() returns consistent information
                self.assertEqual(set(os.listdir(rootfd)), set(dirs) | set(files))

    def test_fd_leak(self):
        # Since we're opening a lot of FDs, we must be careful to avoid leaks:
        # we both check that calling fwalk() a large number of times doesn't
        # yield EMFILE, and that the minimum allocated FD hasn't changed.
        minfd = os.dup(1)
        os.close(minfd)
        for i in range(256):
            for x in os.fwalk(support.TESTFN):
                pass
        newfd = os.dup(1)
        self.addCleanup(os.close, newfd)
        self.assertEqual(newfd, minfd)

    def tearDown(self):
        # cleanup
        for root, dirs, files, rootfd in os.fwalk(support.TESTFN, topdown=False):
            for name in files:
                os.unlink(name, dir_fd=rootfd)
            for name in dirs:
                st = os.stat(name, dir_fd=rootfd, follow_symlinks=False)
                if stat.S_ISDIR(st.st_mode):
                    os.rmdir(name, dir_fd=rootfd)
                else:
                    os.unlink(name, dir_fd=rootfd)
        os.rmdir(support.TESTFN)


class MakedirTests(unittest.TestCase):
    def setUp(self):
        os.mkdir(support.TESTFN)

    def test_makedir(self):
        base = support.TESTFN
        path = os.path.join(base, 'dir1', 'dir2', 'dir3')
        os.makedirs(path)             # Should work
        path = os.path.join(base, 'dir1', 'dir2', 'dir3', 'dir4')
        os.makedirs(path)

        # Try paths with a '.' in them
        self.assertRaises(OSError, os.makedirs, os.curdir)
        path = os.path.join(base, 'dir1', 'dir2', 'dir3', 'dir4', 'dir5', os.curdir)
        os.makedirs(path)
        path = os.path.join(base, 'dir1', os.curdir, 'dir2', 'dir3', 'dir4',
                            'dir5', 'dir6')
        os.makedirs(path)

    def test_exist_ok_existing_directory(self):
        path = os.path.join(support.TESTFN, 'dir1')
        mode = 0o777
        old_mask = os.umask(0o022)
        os.makedirs(path, mode)
        self.assertRaises(OSError, os.makedirs, path, mode)
        self.assertRaises(OSError, os.makedirs, path, mode, exist_ok=False)
        self.assertRaises(OSError, os.makedirs, path, 0o776, exist_ok=True)
        os.makedirs(path, mode=mode, exist_ok=True)
        os.umask(old_mask)

    def test_exist_ok_s_isgid_directory(self):
        path = os.path.join(support.TESTFN, 'dir1')
        S_ISGID = stat.S_ISGID
        mode = 0o777
        old_mask = os.umask(0o022)
        try:
            existing_testfn_mode = stat.S_IMODE(
                    os.lstat(support.TESTFN).st_mode)
            try:
                os.chmod(support.TESTFN, existing_testfn_mode | S_ISGID)
            except PermissionError:
                raise unittest.SkipTest('Cannot set S_ISGID for dir.')
            if (os.lstat(support.TESTFN).st_mode & S_ISGID != S_ISGID):
                raise unittest.SkipTest('No support for S_ISGID dir mode.')
            # The os should apply S_ISGID from the parent dir for us, but
            # this test need not depend on that behavior.  Be explicit.
            os.makedirs(path, mode | S_ISGID)
            # http://bugs.python.org/issue14992
            # Should not fail when the bit is already set.
            os.makedirs(path, mode, exist_ok=True)
            # remove the bit.
            os.chmod(path, stat.S_IMODE(os.lstat(path).st_mode) & ~S_ISGID)
            with self.assertRaises(OSError):
                # Should fail when the bit is not already set when demanded.
                os.makedirs(path, mode | S_ISGID, exist_ok=True)
        finally:
            os.umask(old_mask)

    def test_exist_ok_existing_regular_file(self):
        base = support.TESTFN
        path = os.path.join(support.TESTFN, 'dir1')
        f = open(path, 'w')
        f.write('abc')
        f.close()
        self.assertRaises(OSError, os.makedirs, path)
        self.assertRaises(OSError, os.makedirs, path, exist_ok=False)
        self.assertRaises(OSError, os.makedirs, path, exist_ok=True)
        os.remove(path)

    def tearDown(self):
        path = os.path.join(support.TESTFN, 'dir1', 'dir2', 'dir3',
                            'dir4', 'dir5', 'dir6')
        # If the tests failed, the bottom-most directory ('../dir6')
        # may not have been created, so we look for the outermost directory
        # that exists.
        while not os.path.exists(path) and path != support.TESTFN:
            path = os.path.dirname(path)

        os.removedirs(path)


class RemoveDirsTests(unittest.TestCase):
    def setUp(self):
        os.makedirs(support.TESTFN)

    def tearDown(self):
        support.rmtree(support.TESTFN)

    def test_remove_all(self):
        dira = os.path.join(support.TESTFN, 'dira')
        os.mkdir(dira)
        dirb = os.path.join(dira, 'dirb')
        os.mkdir(dirb)
        os.removedirs(dirb)
        self.assertFalse(os.path.exists(dirb))
        self.assertFalse(os.path.exists(dira))
        self.assertFalse(os.path.exists(support.TESTFN))

    def test_remove_partial(self):
        dira = os.path.join(support.TESTFN, 'dira')
        os.mkdir(dira)
        dirb = os.path.join(dira, 'dirb')
        os.mkdir(dirb)
        with open(os.path.join(dira, 'file.txt'), 'w') as f:
            f.write('text')
        os.removedirs(dirb)
        self.assertFalse(os.path.exists(dirb))
        self.assertTrue(os.path.exists(dira))
        self.assertTrue(os.path.exists(support.TESTFN))

    def test_remove_nothing(self):
        dira = os.path.join(support.TESTFN, 'dira')
        os.mkdir(dira)
        dirb = os.path.join(dira, 'dirb')
        os.mkdir(dirb)
        with open(os.path.join(dirb, 'file.txt'), 'w') as f:
            f.write('text')
        with self.assertRaises(OSError):
            os.removedirs(dirb)
        self.assertTrue(os.path.exists(dirb))
        self.assertTrue(os.path.exists(dira))
        self.assertTrue(os.path.exists(support.TESTFN))


class DevNullTests(unittest.TestCase):
    def test_devnull(self):
        with open(os.devnull, 'wb') as f:
            f.write(b'hello')
            f.close()
        with open(os.devnull, 'rb') as f:
            self.assertEqual(f.read(), b'')


class URandomTests(unittest.TestCase):
    def test_urandom_length(self):
        self.assertEqual(len(os.urandom(0)), 0)
        self.assertEqual(len(os.urandom(1)), 1)
        self.assertEqual(len(os.urandom(10)), 10)
        self.assertEqual(len(os.urandom(100)), 100)
        self.assertEqual(len(os.urandom(1000)), 1000)

    def test_urandom_value(self):
        data1 = os.urandom(16)
        data2 = os.urandom(16)
        self.assertNotEqual(data1, data2)

    def get_urandom_subprocess(self, count):
        code = '\n'.join((
            'import os, sys',
            'data = os.urandom(%s)' % count,
            'sys.stdout.buffer.write(data)',
            'sys.stdout.buffer.flush()'))
        out = assert_python_ok('-c', code)
        stdout = out[1]
        self.assertEqual(len(stdout), 16)
        return stdout

    def test_urandom_subprocess(self):
        data1 = self.get_urandom_subprocess(16)
        data2 = self.get_urandom_subprocess(16)
        self.assertNotEqual(data1, data2)

@contextlib.contextmanager
def _execvpe_mockup(defpath=None):
    """
    Stubs out execv and execve functions when used as context manager.
    Records exec calls. The mock execv and execve functions always raise an
    exception as they would normally never return.
    """
    # A list of tuples containing (function name, first arg, args)
    # of calls to execv or execve that have been made.
    calls = []

    def mock_execv(name, *args):
        calls.append(('execv', name, args))
        raise RuntimeError("execv called")

    def mock_execve(name, *args):
        calls.append(('execve', name, args))
        raise OSError(errno.ENOTDIR, "execve called")

    try:
        orig_execv = os.execv
        orig_execve = os.execve
        orig_defpath = os.defpath
        os.execv = mock_execv
        os.execve = mock_execve
        if defpath is not None:
            os.defpath = defpath
        yield calls
    finally:
        os.execv = orig_execv
        os.execve = orig_execve
        os.defpath = orig_defpath

class ExecTests(unittest.TestCase):
    @unittest.skipIf(USING_LINUXTHREADS,
                     "avoid triggering a linuxthreads bug: see issue #4970")
    def test_execvpe_with_bad_program(self):
        self.assertRaises(OSError, os.execvpe, 'no such app-',
                          ['no such app-'], None)

    def test_execvpe_with_bad_arglist(self):
        self.assertRaises(ValueError, os.execvpe, 'notepad', [], None)

    @unittest.skipUnless(hasattr(os, '_execvpe'),
                         "No internal os._execvpe function to test.")
    def _test_internal_execvpe(self, test_type):
        program_path = os.sep + 'absolutepath'
        if test_type is bytes:
            program = b'executable'
            fullpath = os.path.join(os.fsencode(program_path), program)
            native_fullpath = fullpath
            arguments = [b'progname', 'arg1', 'arg2']
        else:
            program = 'executable'
            arguments = ['progname', 'arg1', 'arg2']
            fullpath = os.path.join(program_path, program)
            if os.name != "nt":
                native_fullpath = os.fsencode(fullpath)
            else:
                native_fullpath = fullpath
        env = {'spam': 'beans'}

        # test os._execvpe() with an absolute path
        with _execvpe_mockup() as calls:
            self.assertRaises(RuntimeError,
                os._execvpe, fullpath, arguments)
            self.assertEqual(len(calls), 1)
            self.assertEqual(calls[0], ('execv', fullpath, (arguments,)))

        # test os._execvpe() with a relative path:
        # os.get_exec_path() returns defpath
        with _execvpe_mockup(defpath=program_path) as calls:
            self.assertRaises(OSError,
                os._execvpe, program, arguments, env=env)
            self.assertEqual(len(calls), 1)
            self.assertSequenceEqual(calls[0],
                ('execve', native_fullpath, (arguments, env)))

        # test os._execvpe() with a relative path:
        # os.get_exec_path() reads the 'PATH' variable
        with _execvpe_mockup() as calls:
            env_path = env.copy()
            if test_type is bytes:
                env_path[b'PATH'] = program_path
            else:
                env_path['PATH'] = program_path
            self.assertRaises(OSError,
                os._execvpe, program, arguments, env=env_path)
            self.assertEqual(len(calls), 1)
            self.assertSequenceEqual(calls[0],
                ('execve', native_fullpath, (arguments, env_path)))

    def test_internal_execvpe_str(self):
        self._test_internal_execvpe(str)
        if os.name != "nt":
            self._test_internal_execvpe(bytes)


class Win32ErrorTests(unittest.TestCase):
    def test_rename(self):
        self.assertRaises(OSError, os.rename, support.TESTFN, support.TESTFN+".bak")

    def test_remove(self):
        self.assertRaises(OSError, os.remove, support.TESTFN)

    def test_chdir(self):
        self.assertRaises(OSError, os.chdir, support.TESTFN)

    def test_mkdir(self):
        f = open(support.TESTFN, "w")
        try:
            self.assertRaises(OSError, os.mkdir, support.TESTFN)
        finally:
            f.close()
            os.unlink(support.TESTFN)

    def test_utime(self):
        self.assertRaises(OSError, os.utime, support.TESTFN, None)

    def test_chmod(self):
        self.assertRaises(OSError, os.chmod, support.TESTFN, 0)

class TestInvalidFD(unittest.TestCase):
    singles = ["fchdir", "dup", "fdopen", "fdatasync", "fstat",
               "fstatvfs", "fsync", "tcgetpgrp", "ttyname"]
    #singles.append("close")
    #We omit close because it doesn'r raise an exception on some platforms
    def get_single(f):
        def helper(self):
            if  hasattr(os, f):
                self.check(getattr(os, f))
        return helper
    for f in singles:
        locals()["test_"+f] = get_single(f)

    def check(self, f, *args):
        try:
            f(support.make_bad_fd(), *args)
        except OSError as e:
            self.assertEqual(e.errno, errno.EBADF)
        else:
            self.fail("%r didn't raise a OSError with a bad file descriptor"
                      % f)

    def test_isatty(self):
        if hasattr(os, "isatty"):
            self.assertEqual(os.isatty(support.make_bad_fd()), False)

    def test_closerange(self):
        if hasattr(os, "closerange"):
            fd = support.make_bad_fd()
            # Make sure none of the descriptors we are about to close are
            # currently valid (issue 6542).
            for i in range(10):
                try: os.fstat(fd+i)
                except OSError:
                    pass
                else:
                    break
            if i < 2:
                raise unittest.SkipTest(
                    "Unable to acquire a range of invalid file descriptors")
            self.assertEqual(os.closerange(fd, fd + i-1), None)

    def test_dup2(self):
        if hasattr(os, "dup2"):
            self.check(os.dup2, 20)

    def test_fchmod(self):
        if hasattr(os, "fchmod"):
            self.check(os.fchmod, 0)

    def test_fchown(self):
        if hasattr(os, "fchown"):
            self.check(os.fchown, -1, -1)

    def test_fpathconf(self):
        if hasattr(os, "fpathconf"):
            self.check(os.pathconf, "PC_NAME_MAX")
            self.check(os.fpathconf, "PC_NAME_MAX")

    def test_ftruncate(self):
        if hasattr(os, "ftruncate"):
            self.check(os.truncate, 0)
            self.check(os.ftruncate, 0)

    def test_lseek(self):
        if hasattr(os, "lseek"):
            self.check(os.lseek, 0, 0)

    def test_read(self):
        if hasattr(os, "read"):
            self.check(os.read, 1)

    def test_tcsetpgrpt(self):
        if hasattr(os, "tcsetpgrp"):
            self.check(os.tcsetpgrp, 0)

    def test_write(self):
        if hasattr(os, "write"):
            self.check(os.write, b" ")


class LinkTests(unittest.TestCase):
    def setUp(self):
        self.file1 = support.TESTFN
        self.file2 = os.path.join(support.TESTFN + "2")

    def tearDown(self):
        for file in (self.file1, self.file2):
            if os.path.exists(file):
                os.unlink(file)

    def _test_link(self, file1, file2):
        with open(file1, "w") as f1:
            f1.write("test")

        with warnings.catch_warnings():
            warnings.simplefilter("ignore", DeprecationWarning)
            os.link(file1, file2)
        with open(file1, "r") as f1, open(file2, "r") as f2:
            self.assertTrue(os.path.sameopenfile(f1.fileno(), f2.fileno()))

    def test_link(self):
        self._test_link(self.file1, self.file2)

    def test_link_bytes(self):
        self._test_link(bytes(self.file1, sys.getfilesystemencoding()),
                        bytes(self.file2, sys.getfilesystemencoding()))

    def test_unicode_name(self):
        try:
            os.fsencode("\xf1")
        except UnicodeError:
            raise unittest.SkipTest("Unable to encode for this platform.")

        self.file1 += "\xf1"
        self.file2 = self.file1 + "2"
        self._test_link(self.file1, self.file2)

if sys.platform != 'win32':
    class Win32ErrorTests(unittest.TestCase):
        pass

    class PosixUidGidTests(unittest.TestCase):
        if hasattr(os, 'setuid'):
            def test_setuid(self):
                if os.getuid() != 0:
                    self.assertRaises(OSError, os.setuid, 0)
                self.assertRaises(OverflowError, os.setuid, 1<<32)

        if hasattr(os, 'setgid'):
            def test_setgid(self):
<<<<<<< HEAD
                if os.getuid() != 0:
                    self.assertRaises(OSError, os.setgid, 0)
=======
                if os.getuid() != 0 and not HAVE_WHEEL_GROUP:
                    self.assertRaises(os.error, os.setgid, 0)
>>>>>>> ebee49a4
                self.assertRaises(OverflowError, os.setgid, 1<<32)

        if hasattr(os, 'seteuid'):
            def test_seteuid(self):
                if os.getuid() != 0:
                    self.assertRaises(OSError, os.seteuid, 0)
                self.assertRaises(OverflowError, os.seteuid, 1<<32)

        if hasattr(os, 'setegid'):
            def test_setegid(self):
<<<<<<< HEAD
                if os.getuid() != 0:
                    self.assertRaises(OSError, os.setegid, 0)
=======
                if os.getuid() != 0 and not HAVE_WHEEL_GROUP:
                    self.assertRaises(os.error, os.setegid, 0)
>>>>>>> ebee49a4
                self.assertRaises(OverflowError, os.setegid, 1<<32)

        if hasattr(os, 'setreuid'):
            def test_setreuid(self):
                if os.getuid() != 0:
                    self.assertRaises(OSError, os.setreuid, 0, 0)
                self.assertRaises(OverflowError, os.setreuid, 1<<32, 0)
                self.assertRaises(OverflowError, os.setreuid, 0, 1<<32)

            def test_setreuid_neg1(self):
                # Needs to accept -1.  We run this in a subprocess to avoid
                # altering the test runner's process state (issue8045).
                subprocess.check_call([
                        sys.executable, '-c',
                        'import os,sys;os.setreuid(-1,-1);sys.exit(0)'])

        if hasattr(os, 'setregid'):
            def test_setregid(self):
<<<<<<< HEAD
                if os.getuid() != 0:
                    self.assertRaises(OSError, os.setregid, 0, 0)
=======
                if os.getuid() != 0 and not HAVE_WHEEL_GROUP:
                    self.assertRaises(os.error, os.setregid, 0, 0)
>>>>>>> ebee49a4
                self.assertRaises(OverflowError, os.setregid, 1<<32, 0)
                self.assertRaises(OverflowError, os.setregid, 0, 1<<32)

            def test_setregid_neg1(self):
                # Needs to accept -1.  We run this in a subprocess to avoid
                # altering the test runner's process state (issue8045).
                subprocess.check_call([
                        sys.executable, '-c',
                        'import os,sys;os.setregid(-1,-1);sys.exit(0)'])

    class Pep383Tests(unittest.TestCase):
        def setUp(self):
            if support.TESTFN_UNENCODABLE:
                self.dir = support.TESTFN_UNENCODABLE
            elif support.TESTFN_NONASCII:
                self.dir = support.TESTFN_NONASCII
            else:
                self.dir = support.TESTFN
            self.bdir = os.fsencode(self.dir)

            bytesfn = []
            def add_filename(fn):
                try:
                    fn = os.fsencode(fn)
                except UnicodeEncodeError:
                    return
                bytesfn.append(fn)
            add_filename(support.TESTFN_UNICODE)
            if support.TESTFN_UNENCODABLE:
                add_filename(support.TESTFN_UNENCODABLE)
            if support.TESTFN_NONASCII:
                add_filename(support.TESTFN_NONASCII)
            if not bytesfn:
                self.skipTest("couldn't create any non-ascii filename")

            self.unicodefn = set()
            os.mkdir(self.dir)
            try:
                for fn in bytesfn:
                    support.create_empty_file(os.path.join(self.bdir, fn))
                    fn = os.fsdecode(fn)
                    if fn in self.unicodefn:
                        raise ValueError("duplicate filename")
                    self.unicodefn.add(fn)
            except:
                shutil.rmtree(self.dir)
                raise

        def tearDown(self):
            shutil.rmtree(self.dir)

        def test_listdir(self):
            expected = self.unicodefn
            found = set(os.listdir(self.dir))
            self.assertEqual(found, expected)
            # test listdir without arguments
            current_directory = os.getcwd()
            try:
                os.chdir(os.sep)
                self.assertEqual(set(os.listdir()), set(os.listdir(os.sep)))
            finally:
                os.chdir(current_directory)

        def test_open(self):
            for fn in self.unicodefn:
                f = open(os.path.join(self.dir, fn), 'rb')
                f.close()

        @unittest.skipUnless(hasattr(os, 'statvfs'),
                             "need os.statvfs()")
        def test_statvfs(self):
            # issue #9645
            for fn in self.unicodefn:
                # should not fail with file not found error
                fullname = os.path.join(self.dir, fn)
                os.statvfs(fullname)

        def test_stat(self):
            for fn in self.unicodefn:
                os.stat(os.path.join(self.dir, fn))
else:
    class PosixUidGidTests(unittest.TestCase):
        pass
    class Pep383Tests(unittest.TestCase):
        pass

@unittest.skipUnless(sys.platform == "win32", "Win32 specific tests")
class Win32KillTests(unittest.TestCase):
    def _kill(self, sig):
        # Start sys.executable as a subprocess and communicate from the
        # subprocess to the parent that the interpreter is ready. When it
        # becomes ready, send *sig* via os.kill to the subprocess and check
        # that the return code is equal to *sig*.
        import ctypes
        from ctypes import wintypes
        import msvcrt

        # Since we can't access the contents of the process' stdout until the
        # process has exited, use PeekNamedPipe to see what's inside stdout
        # without waiting. This is done so we can tell that the interpreter
        # is started and running at a point where it could handle a signal.
        PeekNamedPipe = ctypes.windll.kernel32.PeekNamedPipe
        PeekNamedPipe.restype = wintypes.BOOL
        PeekNamedPipe.argtypes = (wintypes.HANDLE, # Pipe handle
                                  ctypes.POINTER(ctypes.c_char), # stdout buf
                                  wintypes.DWORD, # Buffer size
                                  ctypes.POINTER(wintypes.DWORD), # bytes read
                                  ctypes.POINTER(wintypes.DWORD), # bytes avail
                                  ctypes.POINTER(wintypes.DWORD)) # bytes left
        msg = "running"
        proc = subprocess.Popen([sys.executable, "-c",
                                 "import sys;"
                                 "sys.stdout.write('{}');"
                                 "sys.stdout.flush();"
                                 "input()".format(msg)],
                                stdout=subprocess.PIPE,
                                stderr=subprocess.PIPE,
                                stdin=subprocess.PIPE)
        self.addCleanup(proc.stdout.close)
        self.addCleanup(proc.stderr.close)
        self.addCleanup(proc.stdin.close)

        count, max = 0, 100
        while count < max and proc.poll() is None:
            # Create a string buffer to store the result of stdout from the pipe
            buf = ctypes.create_string_buffer(len(msg))
            # Obtain the text currently in proc.stdout
            # Bytes read/avail/left are left as NULL and unused
            rslt = PeekNamedPipe(msvcrt.get_osfhandle(proc.stdout.fileno()),
                                 buf, ctypes.sizeof(buf), None, None, None)
            self.assertNotEqual(rslt, 0, "PeekNamedPipe failed")
            if buf.value:
                self.assertEqual(msg, buf.value.decode())
                break
            time.sleep(0.1)
            count += 1
        else:
            self.fail("Did not receive communication from the subprocess")

        os.kill(proc.pid, sig)
        self.assertEqual(proc.wait(), sig)

    def test_kill_sigterm(self):
        # SIGTERM doesn't mean anything special, but make sure it works
        self._kill(signal.SIGTERM)

    def test_kill_int(self):
        # os.kill on Windows can take an int which gets set as the exit code
        self._kill(100)

    def _kill_with_event(self, event, name):
        tagname = "test_os_%s" % uuid.uuid1()
        m = mmap.mmap(-1, 1, tagname)
        m[0] = 0
        # Run a script which has console control handling enabled.
        proc = subprocess.Popen([sys.executable,
                   os.path.join(os.path.dirname(__file__),
                                "win_console_handler.py"), tagname],
                   creationflags=subprocess.CREATE_NEW_PROCESS_GROUP)
        # Let the interpreter startup before we send signals. See #3137.
        count, max = 0, 100
        while count < max and proc.poll() is None:
            if m[0] == 1:
                break
            time.sleep(0.1)
            count += 1
        else:
            # Forcefully kill the process if we weren't able to signal it.
            os.kill(proc.pid, signal.SIGINT)
            self.fail("Subprocess didn't finish initialization")
        os.kill(proc.pid, event)
        # proc.send_signal(event) could also be done here.
        # Allow time for the signal to be passed and the process to exit.
        time.sleep(0.5)
        if not proc.poll():
            # Forcefully kill the process if we weren't able to signal it.
            os.kill(proc.pid, signal.SIGINT)
            self.fail("subprocess did not stop on {}".format(name))

    @unittest.skip("subprocesses aren't inheriting CTRL+C property")
    def test_CTRL_C_EVENT(self):
        from ctypes import wintypes
        import ctypes

        # Make a NULL value by creating a pointer with no argument.
        NULL = ctypes.POINTER(ctypes.c_int)()
        SetConsoleCtrlHandler = ctypes.windll.kernel32.SetConsoleCtrlHandler
        SetConsoleCtrlHandler.argtypes = (ctypes.POINTER(ctypes.c_int),
                                          wintypes.BOOL)
        SetConsoleCtrlHandler.restype = wintypes.BOOL

        # Calling this with NULL and FALSE causes the calling process to
        # handle CTRL+C, rather than ignore it. This property is inherited
        # by subprocesses.
        SetConsoleCtrlHandler(NULL, 0)

        self._kill_with_event(signal.CTRL_C_EVENT, "CTRL_C_EVENT")

    def test_CTRL_BREAK_EVENT(self):
        self._kill_with_event(signal.CTRL_BREAK_EVENT, "CTRL_BREAK_EVENT")


@unittest.skipUnless(sys.platform == "win32", "Win32 specific tests")
@support.skip_unless_symlink
class Win32SymlinkTests(unittest.TestCase):
    filelink = 'filelinktest'
    filelink_target = os.path.abspath(__file__)
    dirlink = 'dirlinktest'
    dirlink_target = os.path.dirname(filelink_target)
    missing_link = 'missing link'

    def setUp(self):
        assert os.path.exists(self.dirlink_target)
        assert os.path.exists(self.filelink_target)
        assert not os.path.exists(self.dirlink)
        assert not os.path.exists(self.filelink)
        assert not os.path.exists(self.missing_link)

    def tearDown(self):
        if os.path.exists(self.filelink):
            os.remove(self.filelink)
        if os.path.exists(self.dirlink):
            os.rmdir(self.dirlink)
        if os.path.lexists(self.missing_link):
            os.remove(self.missing_link)

    def test_directory_link(self):
        os.symlink(self.dirlink_target, self.dirlink, True)
        self.assertTrue(os.path.exists(self.dirlink))
        self.assertTrue(os.path.isdir(self.dirlink))
        self.assertTrue(os.path.islink(self.dirlink))
        self.check_stat(self.dirlink, self.dirlink_target)

    def test_file_link(self):
        os.symlink(self.filelink_target, self.filelink)
        self.assertTrue(os.path.exists(self.filelink))
        self.assertTrue(os.path.isfile(self.filelink))
        self.assertTrue(os.path.islink(self.filelink))
        self.check_stat(self.filelink, self.filelink_target)

    def _create_missing_dir_link(self):
        'Create a "directory" link to a non-existent target'
        linkname = self.missing_link
        if os.path.lexists(linkname):
            os.remove(linkname)
        target = r'c:\\target does not exist.29r3c740'
        assert not os.path.exists(target)
        target_is_dir = True
        os.symlink(target, linkname, target_is_dir)

    def test_remove_directory_link_to_missing_target(self):
        self._create_missing_dir_link()
        # For compatibility with Unix, os.remove will check the
        #  directory status and call RemoveDirectory if the symlink
        #  was created with target_is_dir==True.
        os.remove(self.missing_link)

    @unittest.skip("currently fails; consider for improvement")
    def test_isdir_on_directory_link_to_missing_target(self):
        self._create_missing_dir_link()
        # consider having isdir return true for directory links
        self.assertTrue(os.path.isdir(self.missing_link))

    @unittest.skip("currently fails; consider for improvement")
    def test_rmdir_on_directory_link_to_missing_target(self):
        self._create_missing_dir_link()
        # consider allowing rmdir to remove directory links
        os.rmdir(self.missing_link)

    def check_stat(self, link, target):
        self.assertEqual(os.stat(link), os.stat(target))
        self.assertNotEqual(os.lstat(link), os.stat(link))

        bytes_link = os.fsencode(link)
        with warnings.catch_warnings():
            warnings.simplefilter("ignore", DeprecationWarning)
            self.assertEqual(os.stat(bytes_link), os.stat(target))
            self.assertNotEqual(os.lstat(bytes_link), os.stat(bytes_link))

    def test_12084(self):
        level1 = os.path.abspath(support.TESTFN)
        level2 = os.path.join(level1, "level2")
        level3 = os.path.join(level2, "level3")
        try:
            os.mkdir(level1)
            os.mkdir(level2)
            os.mkdir(level3)

            file1 = os.path.abspath(os.path.join(level1, "file1"))

            with open(file1, "w") as f:
                f.write("file1")

            orig_dir = os.getcwd()
            try:
                os.chdir(level2)
                link = os.path.join(level2, "link")
                os.symlink(os.path.relpath(file1), "link")
                self.assertIn("link", os.listdir(os.getcwd()))

                # Check os.stat calls from the same dir as the link
                self.assertEqual(os.stat(file1), os.stat("link"))

                # Check os.stat calls from a dir below the link
                os.chdir(level1)
                self.assertEqual(os.stat(file1),
                                 os.stat(os.path.relpath(link)))

                # Check os.stat calls from a dir above the link
                os.chdir(level3)
                self.assertEqual(os.stat(file1),
                                 os.stat(os.path.relpath(link)))
            finally:
                os.chdir(orig_dir)
        except OSError as err:
            self.fail(err)
        finally:
            os.remove(file1)
            shutil.rmtree(level1)


class FSEncodingTests(unittest.TestCase):
    def test_nop(self):
        self.assertEqual(os.fsencode(b'abc\xff'), b'abc\xff')
        self.assertEqual(os.fsdecode('abc\u0141'), 'abc\u0141')

    def test_identity(self):
        # assert fsdecode(fsencode(x)) == x
        for fn in ('unicode\u0141', 'latin\xe9', 'ascii'):
            try:
                bytesfn = os.fsencode(fn)
            except UnicodeEncodeError:
                continue
            self.assertEqual(os.fsdecode(bytesfn), fn)



class DeviceEncodingTests(unittest.TestCase):

    def test_bad_fd(self):
        # Return None when an fd doesn't actually exist.
        self.assertIsNone(os.device_encoding(123456))

    @unittest.skipUnless(os.isatty(0) and (sys.platform.startswith('win') or
            (hasattr(locale, 'nl_langinfo') and hasattr(locale, 'CODESET'))),
            'test requires a tty and either Windows or nl_langinfo(CODESET)')
    def test_device_encoding(self):
        encoding = os.device_encoding(0)
        self.assertIsNotNone(encoding)
        self.assertTrue(codecs.lookup(encoding))


class PidTests(unittest.TestCase):
    @unittest.skipUnless(hasattr(os, 'getppid'), "test needs os.getppid")
    def test_getppid(self):
        p = subprocess.Popen([sys.executable, '-c',
                              'import os; print(os.getppid())'],
                             stdout=subprocess.PIPE)
        stdout, _ = p.communicate()
        # We are the parent of our subprocess
        self.assertEqual(int(stdout), os.getpid())


# The introduction of this TestCase caused at least two different errors on
# *nix buildbots. Temporarily skip this to let the buildbots move along.
@unittest.skip("Skip due to platform/environment differences on *NIX buildbots")
@unittest.skipUnless(hasattr(os, 'getlogin'), "test needs os.getlogin")
class LoginTests(unittest.TestCase):
    def test_getlogin(self):
        user_name = os.getlogin()
        self.assertNotEqual(len(user_name), 0)


@unittest.skipUnless(hasattr(os, 'getpriority') and hasattr(os, 'setpriority'),
                     "needs os.getpriority and os.setpriority")
class ProgramPriorityTests(unittest.TestCase):
    """Tests for os.getpriority() and os.setpriority()."""

    def test_set_get_priority(self):

        base = os.getpriority(os.PRIO_PROCESS, os.getpid())
        os.setpriority(os.PRIO_PROCESS, os.getpid(), base + 1)
        try:
            new_prio = os.getpriority(os.PRIO_PROCESS, os.getpid())
            if base >= 19 and new_prio <= 19:
                raise unittest.SkipTest(
      "unable to reliably test setpriority at current nice level of %s" % base)
            else:
                self.assertEqual(new_prio, base + 1)
        finally:
            try:
                os.setpriority(os.PRIO_PROCESS, os.getpid(), base)
            except OSError as err:
                if err.errno != errno.EACCES:
                    raise


if threading is not None:
    class SendfileTestServer(asyncore.dispatcher, threading.Thread):

        class Handler(asynchat.async_chat):

            def __init__(self, conn):
                asynchat.async_chat.__init__(self, conn)
                self.in_buffer = []
                self.closed = False
                self.push(b"220 ready\r\n")

            def handle_read(self):
                data = self.recv(4096)
                self.in_buffer.append(data)

            def get_data(self):
                return b''.join(self.in_buffer)

            def handle_close(self):
                self.close()
                self.closed = True

            def handle_error(self):
                raise

        def __init__(self, address):
            threading.Thread.__init__(self)
            asyncore.dispatcher.__init__(self)
            self.create_socket(socket.AF_INET, socket.SOCK_STREAM)
            self.bind(address)
            self.listen(5)
            self.host, self.port = self.socket.getsockname()[:2]
            self.handler_instance = None
            self._active = False
            self._active_lock = threading.Lock()

        # --- public API

        @property
        def running(self):
            return self._active

        def start(self):
            assert not self.running
            self.__flag = threading.Event()
            threading.Thread.start(self)
            self.__flag.wait()

        def stop(self):
            assert self.running
            self._active = False
            self.join()

        def wait(self):
            # wait for handler connection to be closed, then stop the server
            while not getattr(self.handler_instance, "closed", False):
                time.sleep(0.001)
            self.stop()

        # --- internals

        def run(self):
            self._active = True
            self.__flag.set()
            while self._active and asyncore.socket_map:
                self._active_lock.acquire()
                asyncore.loop(timeout=0.001, count=1)
                self._active_lock.release()
            asyncore.close_all()

        def handle_accept(self):
            conn, addr = self.accept()
            self.handler_instance = self.Handler(conn)

        def handle_connect(self):
            self.close()
        handle_read = handle_connect

        def writable(self):
            return 0

        def handle_error(self):
            raise


@unittest.skipUnless(threading is not None, "test needs threading module")
@unittest.skipUnless(hasattr(os, 'sendfile'), "test needs os.sendfile()")
class TestSendfile(unittest.TestCase):

    DATA = b"12345abcde" * 16 * 1024  # 160 KB
    SUPPORT_HEADERS_TRAILERS = not sys.platform.startswith("linux") and \
                               not sys.platform.startswith("solaris") and \
                               not sys.platform.startswith("sunos")

    @classmethod
    def setUpClass(cls):
        with open(support.TESTFN, "wb") as f:
            f.write(cls.DATA)

    @classmethod
    def tearDownClass(cls):
        support.unlink(support.TESTFN)

    def setUp(self):
        self.server = SendfileTestServer((support.HOST, 0))
        self.server.start()
        self.client = socket.socket()
        self.client.connect((self.server.host, self.server.port))
        self.client.settimeout(1)
        # synchronize by waiting for "220 ready" response
        self.client.recv(1024)
        self.sockno = self.client.fileno()
        self.file = open(support.TESTFN, 'rb')
        self.fileno = self.file.fileno()

    def tearDown(self):
        self.file.close()
        self.client.close()
        if self.server.running:
            self.server.stop()

    def sendfile_wrapper(self, sock, file, offset, nbytes, headers=[], trailers=[]):
        """A higher level wrapper representing how an application is
        supposed to use sendfile().
        """
        while 1:
            try:
                if self.SUPPORT_HEADERS_TRAILERS:
                    return os.sendfile(sock, file, offset, nbytes, headers,
                                       trailers)
                else:
                    return os.sendfile(sock, file, offset, nbytes)
            except OSError as err:
                if err.errno == errno.ECONNRESET:
                    # disconnected
                    raise
                elif err.errno in (errno.EAGAIN, errno.EBUSY):
                    # we have to retry send data
                    continue
                else:
                    raise

    def test_send_whole_file(self):
        # normal send
        total_sent = 0
        offset = 0
        nbytes = 4096
        while total_sent < len(self.DATA):
            sent = self.sendfile_wrapper(self.sockno, self.fileno, offset, nbytes)
            if sent == 0:
                break
            offset += sent
            total_sent += sent
            self.assertTrue(sent <= nbytes)
            self.assertEqual(offset, total_sent)

        self.assertEqual(total_sent, len(self.DATA))
        self.client.shutdown(socket.SHUT_RDWR)
        self.client.close()
        self.server.wait()
        data = self.server.handler_instance.get_data()
        self.assertEqual(len(data), len(self.DATA))
        self.assertEqual(data, self.DATA)

    def test_send_at_certain_offset(self):
        # start sending a file at a certain offset
        total_sent = 0
        offset = len(self.DATA) // 2
        must_send = len(self.DATA) - offset
        nbytes = 4096
        while total_sent < must_send:
            sent = self.sendfile_wrapper(self.sockno, self.fileno, offset, nbytes)
            if sent == 0:
                break
            offset += sent
            total_sent += sent
            self.assertTrue(sent <= nbytes)

        self.client.shutdown(socket.SHUT_RDWR)
        self.client.close()
        self.server.wait()
        data = self.server.handler_instance.get_data()
        expected = self.DATA[len(self.DATA) // 2:]
        self.assertEqual(total_sent, len(expected))
        self.assertEqual(len(data), len(expected))
        self.assertEqual(data, expected)

    def test_offset_overflow(self):
        # specify an offset > file size
        offset = len(self.DATA) + 4096
        try:
            sent = os.sendfile(self.sockno, self.fileno, offset, 4096)
        except OSError as e:
            # Solaris can raise EINVAL if offset >= file length, ignore.
            if e.errno != errno.EINVAL:
                raise
        else:
            self.assertEqual(sent, 0)
        self.client.shutdown(socket.SHUT_RDWR)
        self.client.close()
        self.server.wait()
        data = self.server.handler_instance.get_data()
        self.assertEqual(data, b'')

    def test_invalid_offset(self):
        with self.assertRaises(OSError) as cm:
            os.sendfile(self.sockno, self.fileno, -1, 4096)
        self.assertEqual(cm.exception.errno, errno.EINVAL)

    # --- headers / trailers tests

    if SUPPORT_HEADERS_TRAILERS:

        def test_headers(self):
            total_sent = 0
            sent = os.sendfile(self.sockno, self.fileno, 0, 4096,
                               headers=[b"x" * 512])
            total_sent += sent
            offset = 4096
            nbytes = 4096
            while 1:
                sent = self.sendfile_wrapper(self.sockno, self.fileno,
                                                     offset, nbytes)
                if sent == 0:
                    break
                total_sent += sent
                offset += sent

            expected_data = b"x" * 512 + self.DATA
            self.assertEqual(total_sent, len(expected_data))
            self.client.close()
            self.server.wait()
            data = self.server.handler_instance.get_data()
            self.assertEqual(hash(data), hash(expected_data))

        def test_trailers(self):
            TESTFN2 = support.TESTFN + "2"
            with open(TESTFN2, 'wb') as f:
                f.write(b"abcde")
            with open(TESTFN2, 'rb')as f:
                self.addCleanup(os.remove, TESTFN2)
                os.sendfile(self.sockno, f.fileno(), 0, 4096,
                            trailers=[b"12345"])
                self.client.close()
                self.server.wait()
                data = self.server.handler_instance.get_data()
                self.assertEqual(data, b"abcde12345")

        if hasattr(os, "SF_NODISKIO"):
            def test_flags(self):
                try:
                    os.sendfile(self.sockno, self.fileno, 0, 4096,
                                flags=os.SF_NODISKIO)
                except OSError as err:
                    if err.errno not in (errno.EBUSY, errno.EAGAIN):
                        raise


def supports_extended_attributes():
    if not hasattr(os, "setxattr"):
        return False
    try:
        with open(support.TESTFN, "wb") as fp:
            try:
                os.setxattr(fp.fileno(), b"user.test", b"")
            except OSError:
                return False
    finally:
        support.unlink(support.TESTFN)
    # Kernels < 2.6.39 don't respect setxattr flags.
    kernel_version = platform.release()
    m = re.match("2.6.(\d{1,2})", kernel_version)
    return m is None or int(m.group(1)) >= 39


@unittest.skipUnless(supports_extended_attributes(),
                     "no non-broken extended attribute support")
class ExtendedAttributeTests(unittest.TestCase):

    def tearDown(self):
        support.unlink(support.TESTFN)

    def _check_xattrs_str(self, s, getxattr, setxattr, removexattr, listxattr, **kwargs):
        fn = support.TESTFN
        open(fn, "wb").close()
        with self.assertRaises(OSError) as cm:
            getxattr(fn, s("user.test"), **kwargs)
        self.assertEqual(cm.exception.errno, errno.ENODATA)
        init_xattr = listxattr(fn)
        self.assertIsInstance(init_xattr, list)
        setxattr(fn, s("user.test"), b"", **kwargs)
        xattr = set(init_xattr)
        xattr.add("user.test")
        self.assertEqual(set(listxattr(fn)), xattr)
        self.assertEqual(getxattr(fn, b"user.test", **kwargs), b"")
        setxattr(fn, s("user.test"), b"hello", os.XATTR_REPLACE, **kwargs)
        self.assertEqual(getxattr(fn, b"user.test", **kwargs), b"hello")
        with self.assertRaises(OSError) as cm:
            setxattr(fn, s("user.test"), b"bye", os.XATTR_CREATE, **kwargs)
        self.assertEqual(cm.exception.errno, errno.EEXIST)
        with self.assertRaises(OSError) as cm:
            setxattr(fn, s("user.test2"), b"bye", os.XATTR_REPLACE, **kwargs)
        self.assertEqual(cm.exception.errno, errno.ENODATA)
        setxattr(fn, s("user.test2"), b"foo", os.XATTR_CREATE, **kwargs)
        xattr.add("user.test2")
        self.assertEqual(set(listxattr(fn)), xattr)
        removexattr(fn, s("user.test"), **kwargs)
        with self.assertRaises(OSError) as cm:
            getxattr(fn, s("user.test"), **kwargs)
        self.assertEqual(cm.exception.errno, errno.ENODATA)
        xattr.remove("user.test")
        self.assertEqual(set(listxattr(fn)), xattr)
        self.assertEqual(getxattr(fn, s("user.test2"), **kwargs), b"foo")
        setxattr(fn, s("user.test"), b"a"*1024, **kwargs)
        self.assertEqual(getxattr(fn, s("user.test"), **kwargs), b"a"*1024)
        removexattr(fn, s("user.test"), **kwargs)
        many = sorted("user.test{}".format(i) for i in range(100))
        for thing in many:
            setxattr(fn, thing, b"x", **kwargs)
        self.assertEqual(set(listxattr(fn)), set(init_xattr) | set(many))

    def _check_xattrs(self, *args, **kwargs):
        def make_bytes(s):
            return bytes(s, "ascii")
        self._check_xattrs_str(str, *args, **kwargs)
        support.unlink(support.TESTFN)
        self._check_xattrs_str(make_bytes, *args, **kwargs)

    def test_simple(self):
        self._check_xattrs(os.getxattr, os.setxattr, os.removexattr,
                           os.listxattr)

    def test_lpath(self):
        self._check_xattrs(os.getxattr, os.setxattr, os.removexattr,
                           os.listxattr, follow_symlinks=False)

    def test_fds(self):
        def getxattr(path, *args):
            with open(path, "rb") as fp:
                return os.getxattr(fp.fileno(), *args)
        def setxattr(path, *args):
            with open(path, "wb") as fp:
                os.setxattr(fp.fileno(), *args)
        def removexattr(path, *args):
            with open(path, "wb") as fp:
                os.removexattr(fp.fileno(), *args)
        def listxattr(path, *args):
            with open(path, "rb") as fp:
                return os.listxattr(fp.fileno(), *args)
        self._check_xattrs(getxattr, setxattr, removexattr, listxattr)


@unittest.skipUnless(sys.platform == "win32", "Win32 specific tests")
class Win32DeprecatedBytesAPI(unittest.TestCase):
    def test_deprecated(self):
        import nt
        filename = os.fsencode(support.TESTFN)
        with warnings.catch_warnings():
            warnings.simplefilter("error", DeprecationWarning)
            for func, *args in (
                (nt._getfullpathname, filename),
                (nt._isdir, filename),
                (os.access, filename, os.R_OK),
                (os.chdir, filename),
                (os.chmod, filename, 0o777),
                (os.getcwdb,),
                (os.link, filename, filename),
                (os.listdir, filename),
                (os.lstat, filename),
                (os.mkdir, filename),
                (os.open, filename, os.O_RDONLY),
                (os.rename, filename, filename),
                (os.rmdir, filename),
                (os.startfile, filename),
                (os.stat, filename),
                (os.unlink, filename),
                (os.utime, filename),
            ):
                self.assertRaises(DeprecationWarning, func, *args)

    @support.skip_unless_symlink
    def test_symlink(self):
        filename = os.fsencode(support.TESTFN)
        with warnings.catch_warnings():
            warnings.simplefilter("error", DeprecationWarning)
            self.assertRaises(DeprecationWarning,
                              os.symlink, filename, filename)


@unittest.skipUnless(hasattr(os, 'get_terminal_size'), "requires os.get_terminal_size")
class TermsizeTests(unittest.TestCase):
    def test_does_not_crash(self):
        """Check if get_terminal_size() returns a meaningful value.

        There's no easy portable way to actually check the size of the
        terminal, so let's check if it returns something sensible instead.
        """
        try:
            size = os.get_terminal_size()
        except OSError as e:
            if sys.platform == "win32" or e.errno in (errno.EINVAL, errno.ENOTTY):
                # Under win32 a generic OSError can be thrown if the
                # handle cannot be retrieved
                self.skipTest("failed to query terminal size")
            raise

        self.assertGreaterEqual(size.columns, 0)
        self.assertGreaterEqual(size.lines, 0)

    def test_stty_match(self):
        """Check if stty returns the same results

        stty actually tests stdin, so get_terminal_size is invoked on
        stdin explicitly. If stty succeeded, then get_terminal_size()
        should work too.
        """
        try:
            size = subprocess.check_output(['stty', 'size']).decode().split()
        except (FileNotFoundError, subprocess.CalledProcessError):
            self.skipTest("stty invocation failed")
        expected = (int(size[1]), int(size[0])) # reversed order

        try:
            actual = os.get_terminal_size(sys.__stdin__.fileno())
        except OSError as e:
            if sys.platform == "win32" or e.errno in (errno.EINVAL, errno.ENOTTY):
                # Under win32 a generic OSError can be thrown if the
                # handle cannot be retrieved
                self.skipTest("failed to query terminal size")
            raise
        self.assertEqual(expected, actual)


class OSErrorTests(unittest.TestCase):
    def setUp(self):
        class Str(str):
            pass

        self.bytes_filenames = []
        self.unicode_filenames = []
        if support.TESTFN_UNENCODABLE is not None:
            decoded = support.TESTFN_UNENCODABLE
        else:
            decoded = support.TESTFN
        self.unicode_filenames.append(decoded)
        self.unicode_filenames.append(Str(decoded))
        if support.TESTFN_UNDECODABLE is not None:
            encoded = support.TESTFN_UNDECODABLE
        else:
            encoded = os.fsencode(support.TESTFN)
        self.bytes_filenames.append(encoded)
        self.bytes_filenames.append(memoryview(encoded))

        self.filenames = self.bytes_filenames + self.unicode_filenames

    def test_oserror_filename(self):
        funcs = [
            (self.filenames, os.chdir,),
            (self.filenames, os.chmod, 0o777),
            (self.filenames, os.lstat,),
            (self.filenames, os.open, os.O_RDONLY),
            (self.filenames, os.rmdir,),
            (self.filenames, os.stat,),
            (self.filenames, os.unlink,),
        ]
        if sys.platform == "win32":
            funcs.extend((
                (self.bytes_filenames, os.rename, b"dst"),
                (self.bytes_filenames, os.replace, b"dst"),
                (self.unicode_filenames, os.rename, "dst"),
                (self.unicode_filenames, os.replace, "dst"),
                # Issue #16414: Don't test undecodable names with listdir()
                # because of a Windows bug.
                #
                # With the ANSI code page 932, os.listdir(b'\xe7') return an
                # empty list (instead of failing), whereas os.listdir(b'\xff')
                # raises a FileNotFoundError. It looks like a Windows bug:
                # b'\xe7' directory does not exist, FindFirstFileA(b'\xe7')
                # fails with ERROR_FILE_NOT_FOUND (2), instead of
                # ERROR_PATH_NOT_FOUND (3).
                (self.unicode_filenames, os.listdir,),
            ))
        else:
            funcs.extend((
                (self.filenames, os.listdir,),
                (self.filenames, os.rename, "dst"),
                (self.filenames, os.replace, "dst"),
            ))
        if hasattr(os, "chown"):
            funcs.append((self.filenames, os.chown, 0, 0))
        if hasattr(os, "lchown"):
            funcs.append((self.filenames, os.lchown, 0, 0))
        if hasattr(os, "truncate"):
            funcs.append((self.filenames, os.truncate, 0))
        if hasattr(os, "chflags"):
            funcs.append((self.filenames, os.chflags, 0))
        if hasattr(os, "lchflags"):
            funcs.append((self.filenames, os.lchflags, 0))
        if hasattr(os, "chroot"):
            funcs.append((self.filenames, os.chroot,))
        if hasattr(os, "link"):
            if sys.platform == "win32":
                funcs.append((self.bytes_filenames, os.link, b"dst"))
                funcs.append((self.unicode_filenames, os.link, "dst"))
            else:
                funcs.append((self.filenames, os.link, "dst"))
        if hasattr(os, "listxattr"):
            funcs.extend((
                (self.filenames, os.listxattr,),
                (self.filenames, os.getxattr, "user.test"),
                (self.filenames, os.setxattr, "user.test", b'user'),
                (self.filenames, os.removexattr, "user.test"),
            ))
        if hasattr(os, "lchmod"):
            funcs.append((self.filenames, os.lchmod, 0o777))
        if hasattr(os, "readlink"):
            if sys.platform == "win32":
                funcs.append((self.unicode_filenames, os.readlink,))
            else:
                funcs.append((self.filenames, os.readlink,))

        for filenames, func, *func_args in funcs:
            for name in filenames:
                try:
                    func(name, *func_args)
                except OSError as err:
                    self.assertIs(err.filename, name)
                else:
                    self.fail("No exception thrown by {}".format(func))

@support.reap_threads
def test_main():
    support.run_unittest(
        FileTests,
        StatAttributeTests,
        EnvironTests,
        WalkTests,
        FwalkTests,
        MakedirTests,
        DevNullTests,
        URandomTests,
        ExecTests,
        Win32ErrorTests,
        TestInvalidFD,
        PosixUidGidTests,
        Pep383Tests,
        Win32KillTests,
        Win32SymlinkTests,
        FSEncodingTests,
        DeviceEncodingTests,
        PidTests,
        LoginTests,
        LinkTests,
        TestSendfile,
        ProgramPriorityTests,
        ExtendedAttributeTests,
        Win32DeprecatedBytesAPI,
        TermsizeTests,
        OSErrorTests,
        RemoveDirsTests,
    )

if __name__ == "__main__":
    test_main()<|MERGE_RESOLUTION|>--- conflicted
+++ resolved
@@ -1243,13 +1243,8 @@
 
         if hasattr(os, 'setgid'):
             def test_setgid(self):
-<<<<<<< HEAD
-                if os.getuid() != 0:
+                if os.getuid() != 0 and not HAVE_WHEEL_GROUP:
                     self.assertRaises(OSError, os.setgid, 0)
-=======
-                if os.getuid() != 0 and not HAVE_WHEEL_GROUP:
-                    self.assertRaises(os.error, os.setgid, 0)
->>>>>>> ebee49a4
                 self.assertRaises(OverflowError, os.setgid, 1<<32)
 
         if hasattr(os, 'seteuid'):
@@ -1260,13 +1255,8 @@
 
         if hasattr(os, 'setegid'):
             def test_setegid(self):
-<<<<<<< HEAD
-                if os.getuid() != 0:
+                if os.getuid() != 0 and not HAVE_WHEEL_GROUP:
                     self.assertRaises(OSError, os.setegid, 0)
-=======
-                if os.getuid() != 0 and not HAVE_WHEEL_GROUP:
-                    self.assertRaises(os.error, os.setegid, 0)
->>>>>>> ebee49a4
                 self.assertRaises(OverflowError, os.setegid, 1<<32)
 
         if hasattr(os, 'setreuid'):
@@ -1285,13 +1275,8 @@
 
         if hasattr(os, 'setregid'):
             def test_setregid(self):
-<<<<<<< HEAD
-                if os.getuid() != 0:
+                if os.getuid() != 0 and not HAVE_WHEEL_GROUP:
                     self.assertRaises(OSError, os.setregid, 0, 0)
-=======
-                if os.getuid() != 0 and not HAVE_WHEEL_GROUP:
-                    self.assertRaises(os.error, os.setregid, 0, 0)
->>>>>>> ebee49a4
                 self.assertRaises(OverflowError, os.setregid, 1<<32, 0)
                 self.assertRaises(OverflowError, os.setregid, 0, 1<<32)
 
