"""
Test harness for the venv module.

Copyright (C) 2011-2012 Vinay Sajip.
Licensed to the PSF under a contributor agreement.
"""

import ensurepip
import os
import os.path
import re
import struct
import subprocess
import sys
import tempfile
from test.support import (captured_stdout, captured_stderr,
                          can_symlink, EnvironmentVarGuard, rmtree)
import unittest
import venv


try:
    import threading
except ImportError:
    threading = None

try:
    import ctypes
except ImportError:
    ctypes = None

skipInVenv = unittest.skipIf(sys.prefix != sys.base_prefix,
                             'Test not appropriate in a venv')

class BaseTest(unittest.TestCase):
    """Base class for venv tests."""
    maxDiff = 80 * 50

    def setUp(self):
        self.env_dir = os.path.realpath(tempfile.mkdtemp())
        if os.name == 'nt':
            self.bindir = 'Scripts'
            self.lib = ('Lib',)
            self.include = 'Include'
        else:
            self.bindir = 'bin'
            self.lib = ('lib', 'python%d.%d' % sys.version_info[:2])
            self.include = 'include'
        if sys.platform == 'darwin' and '__PYVENV_LAUNCHER__' in os.environ:
            executable = os.environ['__PYVENV_LAUNCHER__']
        else:
            executable = sys.executable
        self.exe = os.path.split(executable)[-1]

    def tearDown(self):
        rmtree(self.env_dir)

    def run_with_capture(self, func, *args, **kwargs):
        with captured_stdout() as output:
            with captured_stderr() as error:
                func(*args, **kwargs)
        return output.getvalue(), error.getvalue()

    def get_env_file(self, *args):
        return os.path.join(self.env_dir, *args)

    def get_text_file_contents(self, *args):
        with open(self.get_env_file(*args), 'r') as f:
            result = f.read()
        return result

class BasicTest(BaseTest):
    """Test venv module functionality."""

    def isdir(self, *args):
        fn = self.get_env_file(*args)
        self.assertTrue(os.path.isdir(fn))

    def test_defaults(self):
        """
        Test the create function with default arguments.
        """
        rmtree(self.env_dir)
        self.run_with_capture(venv.create, self.env_dir)
        self.isdir(self.bindir)
        self.isdir(self.include)
        self.isdir(*self.lib)
        # Issue 21197
        p = self.get_env_file('lib64')
        conditions = ((struct.calcsize('P') == 8) and (os.name == 'posix') and
                      (sys.platform != 'darwin'))
        if conditions:
            self.assertTrue(os.path.islink(p))
        else:
            self.assertFalse(os.path.exists(p))
        data = self.get_text_file_contents('pyvenv.cfg')
        if sys.platform == 'darwin' and ('__PYVENV_LAUNCHER__'
                                         in os.environ):
            executable =  os.environ['__PYVENV_LAUNCHER__']
        else:
            executable = sys.executable
        path = os.path.dirname(executable)
        self.assertIn('home = %s' % path, data)
        fn = self.get_env_file(self.bindir, self.exe)
        if not os.path.exists(fn):  # diagnostics for Windows buildbot failures
            bd = self.get_env_file(self.bindir)
            print('Contents of %r:' % bd)
            print('    %r' % os.listdir(bd))
        self.assertTrue(os.path.exists(fn), 'File %r should exist.' % fn)

    def test_prompt(self):
        env_name = os.path.split(self.env_dir)[1]

        builder = venv.EnvBuilder()
        context = builder.ensure_directories(self.env_dir)
        self.assertEqual(context.prompt, '(%s) ' % env_name)

        builder = venv.EnvBuilder(prompt='My prompt')
        context = builder.ensure_directories(self.env_dir)
        self.assertEqual(context.prompt, '(My prompt) ')

    @skipInVenv
    def test_prefixes(self):
        """
        Test that the prefix values are as expected.
        """
        #check our prefixes
        self.assertEqual(sys.base_prefix, sys.prefix)
        self.assertEqual(sys.base_exec_prefix, sys.exec_prefix)

        # check a venv's prefixes
        rmtree(self.env_dir)
        self.run_with_capture(venv.create, self.env_dir)
        envpy = os.path.join(self.env_dir, self.bindir, self.exe)
        cmd = [envpy, '-c', None]
        for prefix, expected in (
            ('prefix', self.env_dir),
            ('prefix', self.env_dir),
            ('base_prefix', sys.prefix),
            ('base_exec_prefix', sys.exec_prefix)):
            cmd[2] = 'import sys; print(sys.%s)' % prefix
            p = subprocess.Popen(cmd, stdout=subprocess.PIPE,
                                 stderr=subprocess.PIPE)
            out, err = p.communicate()
            self.assertEqual(out.strip(), expected.encode())

    if sys.platform == 'win32':
        ENV_SUBDIRS = (
            ('Scripts',),
            ('Include',),
            ('Lib',),
            ('Lib', 'site-packages'),
        )
    else:
        ENV_SUBDIRS = (
            ('bin',),
            ('include',),
            ('lib',),
            ('lib', 'python%d.%d' % sys.version_info[:2]),
            ('lib', 'python%d.%d' % sys.version_info[:2], 'site-packages'),
        )

    def create_contents(self, paths, filename):
        """
        Create some files in the environment which are unrelated
        to the virtual environment.
        """
        for subdirs in paths:
            d = os.path.join(self.env_dir, *subdirs)
            os.mkdir(d)
            fn = os.path.join(d, filename)
            with open(fn, 'wb') as f:
                f.write(b'Still here?')

    def test_overwrite_existing(self):
        """
        Test creating environment in an existing directory.
        """
        self.create_contents(self.ENV_SUBDIRS, 'foo')
        venv.create(self.env_dir)
        for subdirs in self.ENV_SUBDIRS:
            fn = os.path.join(self.env_dir, *(subdirs + ('foo',)))
            self.assertTrue(os.path.exists(fn))
            with open(fn, 'rb') as f:
                self.assertEqual(f.read(), b'Still here?')

        builder = venv.EnvBuilder(clear=True)
        builder.create(self.env_dir)
        for subdirs in self.ENV_SUBDIRS:
            fn = os.path.join(self.env_dir, *(subdirs + ('foo',)))
            self.assertFalse(os.path.exists(fn))

    def clear_directory(self, path):
        for fn in os.listdir(path):
            fn = os.path.join(path, fn)
            if os.path.islink(fn) or os.path.isfile(fn):
                os.remove(fn)
            elif os.path.isdir(fn):
                rmtree(fn)

    def test_unoverwritable_fails(self):
        #create a file clashing with directories in the env dir
        for paths in self.ENV_SUBDIRS[:3]:
            fn = os.path.join(self.env_dir, *paths)
            with open(fn, 'wb') as f:
                f.write(b'')
            self.assertRaises((ValueError, OSError), venv.create, self.env_dir)
            self.clear_directory(self.env_dir)

    def test_upgrade(self):
        """
        Test upgrading an existing environment directory.
        """
        # See Issue #21643: the loop needs to run twice to ensure
        # that everything works on the upgrade (the first run just creates
        # the venv).
        for upgrade in (False, True):
            builder = venv.EnvBuilder(upgrade=upgrade)
            self.run_with_capture(builder.create, self.env_dir)
            self.isdir(self.bindir)
            self.isdir(self.include)
            self.isdir(*self.lib)
            fn = self.get_env_file(self.bindir, self.exe)
            if not os.path.exists(fn):
                # diagnostics for Windows buildbot failures
                bd = self.get_env_file(self.bindir)
                print('Contents of %r:' % bd)
                print('    %r' % os.listdir(bd))
            self.assertTrue(os.path.exists(fn), 'File %r should exist.' % fn)

    def test_isolation(self):
        """
        Test isolation from system site-packages
        """
        for ssp, s in ((True, 'true'), (False, 'false')):
            builder = venv.EnvBuilder(clear=True, system_site_packages=ssp)
            builder.create(self.env_dir)
            data = self.get_text_file_contents('pyvenv.cfg')
            self.assertIn('include-system-site-packages = %s\n' % s, data)

    @unittest.skipUnless(can_symlink(), 'Needs symlinks')
    def test_symlinking(self):
        """
        Test symlinking works as expected
        """
        for usl in (False, True):
            builder = venv.EnvBuilder(clear=True, symlinks=usl)
            builder.create(self.env_dir)
            fn = self.get_env_file(self.bindir, self.exe)
            # Don't test when False, because e.g. 'python' is always
            # symlinked to 'python3.3' in the env, even when symlinking in
            # general isn't wanted.
            if usl:
                self.assertTrue(os.path.islink(fn))

    # If a venv is created from a source build and that venv is used to
    # run the test, the pyvenv.cfg in the venv created in the test will
    # point to the venv being used to run the test, and we lose the link
    # to the source build - so Python can't initialise properly.
    @skipInVenv
    def test_executable(self):
        """
        Test that the sys.executable value is as expected.
        """
        rmtree(self.env_dir)
        self.run_with_capture(venv.create, self.env_dir)
        envpy = os.path.join(os.path.realpath(self.env_dir), self.bindir, self.exe)
        cmd = [envpy, '-c', 'import sys; print(sys.executable)']
        p = subprocess.Popen(cmd, stdout=subprocess.PIPE,
                             stderr=subprocess.PIPE)
        out, err = p.communicate()
        self.assertEqual(out.strip(), envpy.encode())

    @unittest.skipUnless(can_symlink(), 'Needs symlinks')
    def test_executable_symlinks(self):
        """
        Test that the sys.executable value is as expected.
        """
        rmtree(self.env_dir)
        builder = venv.EnvBuilder(clear=True, symlinks=True)
        builder.create(self.env_dir)
        envpy = os.path.join(os.path.realpath(self.env_dir), self.bindir, self.exe)
        cmd = [envpy, '-c', 'import sys; print(sys.executable)']
        p = subprocess.Popen(cmd, stdout=subprocess.PIPE,
                             stderr=subprocess.PIPE)
        out, err = p.communicate()
        self.assertEqual(out.strip(), envpy.encode())


@skipInVenv
class EnsurePipTest(BaseTest):
    """Test venv module installation of pip."""
    def assert_pip_not_installed(self):
        envpy = os.path.join(os.path.realpath(self.env_dir),
                             self.bindir, self.exe)
        try_import = 'try:\n import pip\nexcept ImportError:\n print("OK")'
        cmd = [envpy, '-c', try_import]
        p = subprocess.Popen(cmd, stdout=subprocess.PIPE,
                             stderr=subprocess.PIPE)
        out, err = p.communicate()
        # We force everything to text, so unittest gives the detailed diff
        # if we get unexpected results
        err = err.decode("latin-1") # Force to text, prevent decoding errors
        self.assertEqual(err, "")
        out = out.decode("latin-1") # Force to text, prevent decoding errors
        self.assertEqual(out.strip(), "OK")


    def test_no_pip_by_default(self):
        rmtree(self.env_dir)
        self.run_with_capture(venv.create, self.env_dir)
        self.assert_pip_not_installed()

    def test_explicit_no_pip(self):
        rmtree(self.env_dir)
        self.run_with_capture(venv.create, self.env_dir, with_pip=False)
        self.assert_pip_not_installed()

    def test_devnull(self):
        # Fix for issue #20053 uses os.devnull to force a config file to
        # appear empty. However http://bugs.python.org/issue20541 means
        # that doesn't currently work properly on Windows. Once that is
        # fixed, the "win_location" part of test_with_pip should be restored
        with open(os.devnull, "rb") as f:
            self.assertEqual(f.read(), b"")

<<<<<<< HEAD
        # Issue #20541: os.path.exists('nul') is False on Windows
        if os.devnull.lower() == 'nul':
            self.assertFalse(os.path.exists(os.devnull))
        else:
            self.assertTrue(os.path.exists(os.devnull))


    @unittest.skipUnless(threading, 'some dependencies of pip import threading'
                                    ' module unconditionally')
    # Issue #26610: pip/pep425tags.py requires ctypes
    @unittest.skipUnless(ctypes, 'pip requires ctypes')
    def test_with_pip(self):
=======
    def do_test_with_pip(self, system_site_packages):
>>>>>>> db6322cb
        rmtree(self.env_dir)
        with EnvironmentVarGuard() as envvars:
            # pip's cross-version compatibility may trigger deprecation
            # warnings in current versions of Python. Ensure related
            # environment settings don't cause venv to fail.
            envvars["PYTHONWARNINGS"] = "e"
            # ensurepip is different enough from a normal pip invocation
            # that we want to ensure it ignores the normal pip environment
            # variable settings. We set PIP_NO_INSTALL here specifically
            # to check that ensurepip (and hence venv) ignores it.
            # See http://bugs.python.org/issue19734
            envvars["PIP_NO_INSTALL"] = "1"
            # Also check that we ignore the pip configuration file
            # See http://bugs.python.org/issue20053
            with tempfile.TemporaryDirectory() as home_dir:
                envvars["HOME"] = home_dir
                bad_config = "[global]\nno-install=1"
                # Write to both config file names on all platforms to reduce
                # cross-platform variation in test code behaviour
                win_location = ("pip", "pip.ini")
                posix_location = (".pip", "pip.conf")
                # Skips win_location due to http://bugs.python.org/issue20541
                for dirname, fname in (posix_location,):
                    dirpath = os.path.join(home_dir, dirname)
                    os.mkdir(dirpath)
                    fpath = os.path.join(dirpath, fname)
                    with open(fpath, 'w') as f:
                        f.write(bad_config)

                # Actually run the create command with all that unhelpful
                # config in place to ensure we ignore it
                try:
                    self.run_with_capture(venv.create, self.env_dir,
                                          system_site_packages=system_site_packages,
                                          with_pip=True)
                except subprocess.CalledProcessError as exc:
                    # The output this produces can be a little hard to read,
                    # but at least it has all the details
                    details = exc.output.decode(errors="replace")
                    msg = "{}\n\n**Subprocess Output**\n{}"
                    self.fail(msg.format(exc, details))
        # Ensure pip is available in the virtual environment
        envpy = os.path.join(os.path.realpath(self.env_dir), self.bindir, self.exe)
        cmd = [envpy, '-Im', 'pip', '--version']
        p = subprocess.Popen(cmd, stdout=subprocess.PIPE,
                                  stderr=subprocess.PIPE)
        out, err = p.communicate()
        # We force everything to text, so unittest gives the detailed diff
        # if we get unexpected results
        err = err.decode("latin-1") # Force to text, prevent decoding errors
        self.assertEqual(err, "")
        out = out.decode("latin-1") # Force to text, prevent decoding errors
        expected_version = "pip {}".format(ensurepip.version())
        self.assertEqual(out[:len(expected_version)], expected_version)
        env_dir = os.fsencode(self.env_dir).decode("latin-1")
        self.assertIn(env_dir, out)

        # http://bugs.python.org/issue19728
        # Check the private uninstall command provided for the Windows
        # installers works (at least in a virtual environment)
        cmd = [envpy, '-Im', 'ensurepip._uninstall']
        with EnvironmentVarGuard() as envvars:
            p = subprocess.Popen(cmd, stdout=subprocess.PIPE,
                                      stderr=subprocess.PIPE)
            out, err = p.communicate()
        # We force everything to text, so unittest gives the detailed diff
        # if we get unexpected results
        err = err.decode("latin-1") # Force to text, prevent decoding errors
        # Ignore the warning:
        #   "The directory '$HOME/.cache/pip/http' or its parent directory
        #    is not owned by the current user and the cache has been disabled.
        #    Please check the permissions and owner of that directory. If
        #    executing pip with sudo, you may want sudo's -H flag."
        # where $HOME is replaced by the HOME environment variable.
        err = re.sub("^The directory .* or its parent directory is not owned "
                     "by the current user .*$", "", err, flags=re.MULTILINE)
        self.assertEqual(err.rstrip(), "")
        # Being fairly specific regarding the expected behaviour for the
        # initial bundling phase in Python 3.4. If the output changes in
        # future pip versions, this test can likely be relaxed further.
        out = out.decode("latin-1") # Force to text, prevent decoding errors
        self.assertIn("Successfully uninstalled pip", out)
        self.assertIn("Successfully uninstalled setuptools", out)
        # Check pip is now gone from the virtual environment. This only
        # applies in the system_site_packages=False case, because in the
        # other case, pip may still be available in the system site-packages
        if not system_site_packages:
            self.assert_pip_not_installed()

    # Requesting pip fails without SSL (http://bugs.python.org/issue19744)
    @unittest.skipIf(ssl is None, ensurepip._MISSING_SSL_MESSAGE)
    @unittest.skipUnless(threading, 'some dependencies of pip import threading'
                                    ' module unconditionally')
    # Issue #26610: pip/pep425tags.py requires ctypes
    @unittest.skipUnless(ctypes, 'pip requires ctypes')
    def test_with_pip(self):
        self.do_test_with_pip(False)
        self.do_test_with_pip(True)

if __name__ == "__main__":
    unittest.main()<|MERGE_RESOLUTION|>--- conflicted
+++ resolved
@@ -324,22 +324,13 @@
         with open(os.devnull, "rb") as f:
             self.assertEqual(f.read(), b"")
 
-<<<<<<< HEAD
         # Issue #20541: os.path.exists('nul') is False on Windows
         if os.devnull.lower() == 'nul':
             self.assertFalse(os.path.exists(os.devnull))
         else:
             self.assertTrue(os.path.exists(os.devnull))
 
-
-    @unittest.skipUnless(threading, 'some dependencies of pip import threading'
-                                    ' module unconditionally')
-    # Issue #26610: pip/pep425tags.py requires ctypes
-    @unittest.skipUnless(ctypes, 'pip requires ctypes')
-    def test_with_pip(self):
-=======
     def do_test_with_pip(self, system_site_packages):
->>>>>>> db6322cb
         rmtree(self.env_dir)
         with EnvironmentVarGuard() as envvars:
             # pip's cross-version compatibility may trigger deprecation
@@ -429,8 +420,6 @@
         if not system_site_packages:
             self.assert_pip_not_installed()
 
-    # Requesting pip fails without SSL (http://bugs.python.org/issue19744)
-    @unittest.skipIf(ssl is None, ensurepip._MISSING_SSL_MESSAGE)
     @unittest.skipUnless(threading, 'some dependencies of pip import threading'
                                     ' module unconditionally')
     # Issue #26610: pip/pep425tags.py requires ctypes
