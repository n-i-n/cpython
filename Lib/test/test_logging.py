#!/usr/bin/env python
#
# Copyright 2001-2013 by Vinay Sajip. All Rights Reserved.
#
# Permission to use, copy, modify, and distribute this software and its
# documentation for any purpose and without fee is hereby granted,
# provided that the above copyright notice appear in all copies and that
# both that copyright notice and this permission notice appear in
# supporting documentation, and that the name of Vinay Sajip
# not be used in advertising or publicity pertaining to distribution
# of the software without specific, written prior permission.
# VINAY SAJIP DISCLAIMS ALL WARRANTIES WITH REGARD TO THIS SOFTWARE, INCLUDING
# ALL IMPLIED WARRANTIES OF MERCHANTABILITY AND FITNESS. IN NO EVENT SHALL
# VINAY SAJIP BE LIABLE FOR ANY SPECIAL, INDIRECT OR CONSEQUENTIAL DAMAGES OR
# ANY DAMAGES WHATSOEVER RESULTING FROM LOSS OF USE, DATA OR PROFITS, WHETHER
# IN AN ACTION OF CONTRACT, NEGLIGENCE OR OTHER TORTIOUS ACTION, ARISING OUT
# OF OR IN CONNECTION WITH THE USE OR PERFORMANCE OF THIS SOFTWARE.

"""Test harness for the logging module. Run all tests.

Copyright (C) 2001-2013 Vinay Sajip. All Rights Reserved.
"""

import logging
import logging.handlers
import logging.config

import codecs
import configparser
import datetime
import pickle
import io
import gc
import json
import os
import queue
import random
import re
import select
import socket
import struct
import sys
import tempfile
from test.support import (captured_stdout, run_with_locale, run_unittest,
                          patch, requires_zlib, TestHandler, Matcher)
import textwrap
import time
import unittest
import warnings
import weakref
try:
    import threading
    # The following imports are needed only for tests which
    # require threading
    import asynchat
    import asyncore
    import errno
    from http.server import HTTPServer, BaseHTTPRequestHandler
    import smtpd
    from urllib.parse import urlparse, parse_qs
    from socketserver import (ThreadingUDPServer, DatagramRequestHandler,
                              ThreadingTCPServer, StreamRequestHandler)
except ImportError:
    threading = None
try:
    import win32evtlog
except ImportError:
    win32evtlog = None
try:
    import win32evtlogutil
except ImportError:
    win32evtlogutil = None
    win32evtlog = None
try:
    import zlib
except ImportError:
    pass


class BaseTest(unittest.TestCase):

    """Base class for logging tests."""

    log_format = "%(name)s -> %(levelname)s: %(message)s"
    expected_log_pat = r"^([\w.]+) -> (\w+): (\d+)$"
    message_num = 0

    def setUp(self):
        """Setup the default logging stream to an internal StringIO instance,
        so that we can examine log output as we want."""
        logger_dict = logging.getLogger().manager.loggerDict
        logging._acquireLock()
        try:
            self.saved_handlers = logging._handlers.copy()
            self.saved_handler_list = logging._handlerList[:]
            self.saved_loggers = saved_loggers = logger_dict.copy()
            self.saved_name_to_level = logging._nameToLevel.copy()
            self.saved_level_to_name = logging._levelToName.copy()
            self.logger_states = logger_states = {}
            for name in saved_loggers:
                logger_states[name] = getattr(saved_loggers[name],
                                              'disabled', None)
        finally:
            logging._releaseLock()

        # Set two unused loggers
        self.logger1 = logging.getLogger("\xab\xd7\xbb")
        self.logger2 = logging.getLogger("\u013f\u00d6\u0047")

        self.root_logger = logging.getLogger("")
        self.original_logging_level = self.root_logger.getEffectiveLevel()

        self.stream = io.StringIO()
        self.root_logger.setLevel(logging.DEBUG)
        self.root_hdlr = logging.StreamHandler(self.stream)
        self.root_formatter = logging.Formatter(self.log_format)
        self.root_hdlr.setFormatter(self.root_formatter)
        if self.logger1.hasHandlers():
            hlist = self.logger1.handlers + self.root_logger.handlers
            raise AssertionError('Unexpected handlers: %s' % hlist)
        if self.logger2.hasHandlers():
            hlist = self.logger2.handlers + self.root_logger.handlers
            raise AssertionError('Unexpected handlers: %s' % hlist)
        self.root_logger.addHandler(self.root_hdlr)
        self.assertTrue(self.logger1.hasHandlers())
        self.assertTrue(self.logger2.hasHandlers())

    def tearDown(self):
        """Remove our logging stream, and restore the original logging
        level."""
        self.stream.close()
        self.root_logger.removeHandler(self.root_hdlr)
        while self.root_logger.handlers:
            h = self.root_logger.handlers[0]
            self.root_logger.removeHandler(h)
            h.close()
        self.root_logger.setLevel(self.original_logging_level)
        logging._acquireLock()
        try:
            logging._levelToName.clear()
            logging._levelToName.update(self.saved_level_to_name)
            logging._nameToLevel.clear()
            logging._nameToLevel.update(self.saved_name_to_level)
            logging._handlers.clear()
            logging._handlers.update(self.saved_handlers)
            logging._handlerList[:] = self.saved_handler_list
            loggerDict = logging.getLogger().manager.loggerDict
            loggerDict.clear()
            loggerDict.update(self.saved_loggers)
            logger_states = self.logger_states
            for name in self.logger_states:
                if logger_states[name] is not None:
                    self.saved_loggers[name].disabled = logger_states[name]
        finally:
            logging._releaseLock()

    def assert_log_lines(self, expected_values, stream=None, pat=None):
        """Match the collected log lines against the regular expression
        self.expected_log_pat, and compare the extracted group values to
        the expected_values list of tuples."""
        stream = stream or self.stream
<<<<<<< HEAD
        pat = re.compile(pat or self.expected_log_pat)
        try:
            if hasattr(stream, 'reset'):
                stream.reset()
            elif hasattr(stream, 'seek'):
                stream.seek(0)
            actual_lines = stream.readlines()
        except AttributeError:
            # StringIO.StringIO lacks a reset() method.
            actual_lines = stream.getvalue().splitlines()
=======
        pat = re.compile(self.expected_log_pat)
        actual_lines = stream.getvalue().splitlines()
>>>>>>> 50254c57
        self.assertEqual(len(actual_lines), len(expected_values))
        for actual, expected in zip(actual_lines, expected_values):
            match = pat.search(actual)
            if not match:
                self.fail("Log line does not match expected pattern:\n" +
                            actual)
            self.assertEqual(tuple(match.groups()), expected)
        s = stream.read()
        if s:
            self.fail("Remaining output at end of log stream:\n" + s)

    def next_message(self):
        """Generate a message consisting solely of an auto-incrementing
        integer."""
        self.message_num += 1
        return "%d" % self.message_num


class BuiltinLevelsTest(BaseTest):
    """Test builtin levels and their inheritance."""

    def test_flat(self):
        #Logging levels in a flat logger namespace.
        m = self.next_message

        ERR = logging.getLogger("ERR")
        ERR.setLevel(logging.ERROR)
        INF = logging.LoggerAdapter(logging.getLogger("INF"), {})
        INF.setLevel(logging.INFO)
        DEB = logging.getLogger("DEB")
        DEB.setLevel(logging.DEBUG)

        # These should log.
        ERR.log(logging.CRITICAL, m())
        ERR.error(m())

        INF.log(logging.CRITICAL, m())
        INF.error(m())
        INF.warning(m())
        INF.info(m())

        DEB.log(logging.CRITICAL, m())
        DEB.error(m())
        DEB.warning(m())
        DEB.info(m())
        DEB.debug(m())

        # These should not log.
        ERR.warning(m())
        ERR.info(m())
        ERR.debug(m())

        INF.debug(m())

        self.assert_log_lines([
            ('ERR', 'CRITICAL', '1'),
            ('ERR', 'ERROR', '2'),
            ('INF', 'CRITICAL', '3'),
            ('INF', 'ERROR', '4'),
            ('INF', 'WARNING', '5'),
            ('INF', 'INFO', '6'),
            ('DEB', 'CRITICAL', '7'),
            ('DEB', 'ERROR', '8'),
            ('DEB', 'WARNING', '9'),
            ('DEB', 'INFO', '10'),
            ('DEB', 'DEBUG', '11'),
        ])

    def test_nested_explicit(self):
        # Logging levels in a nested namespace, all explicitly set.
        m = self.next_message

        INF = logging.getLogger("INF")
        INF.setLevel(logging.INFO)
        INF_ERR  = logging.getLogger("INF.ERR")
        INF_ERR.setLevel(logging.ERROR)

        # These should log.
        INF_ERR.log(logging.CRITICAL, m())
        INF_ERR.error(m())

        # These should not log.
        INF_ERR.warning(m())
        INF_ERR.info(m())
        INF_ERR.debug(m())

        self.assert_log_lines([
            ('INF.ERR', 'CRITICAL', '1'),
            ('INF.ERR', 'ERROR', '2'),
        ])

    def test_nested_inherited(self):
        #Logging levels in a nested namespace, inherited from parent loggers.
        m = self.next_message

        INF = logging.getLogger("INF")
        INF.setLevel(logging.INFO)
        INF_ERR  = logging.getLogger("INF.ERR")
        INF_ERR.setLevel(logging.ERROR)
        INF_UNDEF = logging.getLogger("INF.UNDEF")
        INF_ERR_UNDEF = logging.getLogger("INF.ERR.UNDEF")
        UNDEF = logging.getLogger("UNDEF")

        # These should log.
        INF_UNDEF.log(logging.CRITICAL, m())
        INF_UNDEF.error(m())
        INF_UNDEF.warning(m())
        INF_UNDEF.info(m())
        INF_ERR_UNDEF.log(logging.CRITICAL, m())
        INF_ERR_UNDEF.error(m())

        # These should not log.
        INF_UNDEF.debug(m())
        INF_ERR_UNDEF.warning(m())
        INF_ERR_UNDEF.info(m())
        INF_ERR_UNDEF.debug(m())

        self.assert_log_lines([
            ('INF.UNDEF', 'CRITICAL', '1'),
            ('INF.UNDEF', 'ERROR', '2'),
            ('INF.UNDEF', 'WARNING', '3'),
            ('INF.UNDEF', 'INFO', '4'),
            ('INF.ERR.UNDEF', 'CRITICAL', '5'),
            ('INF.ERR.UNDEF', 'ERROR', '6'),
        ])

    def test_nested_with_virtual_parent(self):
        # Logging levels when some parent does not exist yet.
        m = self.next_message

        INF = logging.getLogger("INF")
        GRANDCHILD = logging.getLogger("INF.BADPARENT.UNDEF")
        CHILD = logging.getLogger("INF.BADPARENT")
        INF.setLevel(logging.INFO)

        # These should log.
        GRANDCHILD.log(logging.FATAL, m())
        GRANDCHILD.info(m())
        CHILD.log(logging.FATAL, m())
        CHILD.info(m())

        # These should not log.
        GRANDCHILD.debug(m())
        CHILD.debug(m())

        self.assert_log_lines([
            ('INF.BADPARENT.UNDEF', 'CRITICAL', '1'),
            ('INF.BADPARENT.UNDEF', 'INFO', '2'),
            ('INF.BADPARENT', 'CRITICAL', '3'),
            ('INF.BADPARENT', 'INFO', '4'),
        ])


class BasicFilterTest(BaseTest):

    """Test the bundled Filter class."""

    def test_filter(self):
        # Only messages satisfying the specified criteria pass through the
        #  filter.
        filter_ = logging.Filter("spam.eggs")
        handler = self.root_logger.handlers[0]
        try:
            handler.addFilter(filter_)
            spam = logging.getLogger("spam")
            spam_eggs = logging.getLogger("spam.eggs")
            spam_eggs_fish = logging.getLogger("spam.eggs.fish")
            spam_bakedbeans = logging.getLogger("spam.bakedbeans")

            spam.info(self.next_message())
            spam_eggs.info(self.next_message())  # Good.
            spam_eggs_fish.info(self.next_message())  # Good.
            spam_bakedbeans.info(self.next_message())

            self.assert_log_lines([
                ('spam.eggs', 'INFO', '2'),
                ('spam.eggs.fish', 'INFO', '3'),
            ])
        finally:
            handler.removeFilter(filter_)

    def test_callable_filter(self):
        # Only messages satisfying the specified criteria pass through the
        #  filter.

        def filterfunc(record):
            parts = record.name.split('.')
            prefix = '.'.join(parts[:2])
            return prefix == 'spam.eggs'

        handler = self.root_logger.handlers[0]
        try:
            handler.addFilter(filterfunc)
            spam = logging.getLogger("spam")
            spam_eggs = logging.getLogger("spam.eggs")
            spam_eggs_fish = logging.getLogger("spam.eggs.fish")
            spam_bakedbeans = logging.getLogger("spam.bakedbeans")

            spam.info(self.next_message())
            spam_eggs.info(self.next_message())  # Good.
            spam_eggs_fish.info(self.next_message())  # Good.
            spam_bakedbeans.info(self.next_message())

            self.assert_log_lines([
                ('spam.eggs', 'INFO', '2'),
                ('spam.eggs.fish', 'INFO', '3'),
            ])
        finally:
            handler.removeFilter(filterfunc)

    def test_empty_filter(self):
        f = logging.Filter()
        r = logging.makeLogRecord({'name': 'spam.eggs'})
        self.assertTrue(f.filter(r))

#
#   First, we define our levels. There can be as many as you want - the only
#     limitations are that they should be integers, the lowest should be > 0 and
#   larger values mean less information being logged. If you need specific
#   level values which do not fit into these limitations, you can use a
#   mapping dictionary to convert between your application levels and the
#   logging system.
#
SILENT      = 120
TACITURN    = 119
TERSE       = 118
EFFUSIVE    = 117
SOCIABLE    = 116
VERBOSE     = 115
TALKATIVE   = 114
GARRULOUS   = 113
CHATTERBOX  = 112
BORING      = 111

LEVEL_RANGE = range(BORING, SILENT + 1)

#
#   Next, we define names for our levels. You don't need to do this - in which
#   case the system will use "Level n" to denote the text for the level.
#
my_logging_levels = {
    SILENT      : 'Silent',
    TACITURN    : 'Taciturn',
    TERSE       : 'Terse',
    EFFUSIVE    : 'Effusive',
    SOCIABLE    : 'Sociable',
    VERBOSE     : 'Verbose',
    TALKATIVE   : 'Talkative',
    GARRULOUS   : 'Garrulous',
    CHATTERBOX  : 'Chatterbox',
    BORING      : 'Boring',
}

class GarrulousFilter(logging.Filter):

    """A filter which blocks garrulous messages."""

    def filter(self, record):
        return record.levelno != GARRULOUS

class VerySpecificFilter(logging.Filter):

    """A filter which blocks sociable and taciturn messages."""

    def filter(self, record):
        return record.levelno not in [SOCIABLE, TACITURN]


class CustomLevelsAndFiltersTest(BaseTest):

    """Test various filtering possibilities with custom logging levels."""

    # Skip the logger name group.
    expected_log_pat = r"^[\w.]+ -> (\w+): (\d+)$"

    def setUp(self):
        BaseTest.setUp(self)
        for k, v in my_logging_levels.items():
            logging.addLevelName(k, v)

    def log_at_all_levels(self, logger):
        for lvl in LEVEL_RANGE:
            logger.log(lvl, self.next_message())

    def test_logger_filter(self):
        # Filter at logger level.
        self.root_logger.setLevel(VERBOSE)
        # Levels >= 'Verbose' are good.
        self.log_at_all_levels(self.root_logger)
        self.assert_log_lines([
            ('Verbose', '5'),
            ('Sociable', '6'),
            ('Effusive', '7'),
            ('Terse', '8'),
            ('Taciturn', '9'),
            ('Silent', '10'),
        ])

    def test_handler_filter(self):
        # Filter at handler level.
        self.root_logger.handlers[0].setLevel(SOCIABLE)
        try:
            # Levels >= 'Sociable' are good.
            self.log_at_all_levels(self.root_logger)
            self.assert_log_lines([
                ('Sociable', '6'),
                ('Effusive', '7'),
                ('Terse', '8'),
                ('Taciturn', '9'),
                ('Silent', '10'),
            ])
        finally:
            self.root_logger.handlers[0].setLevel(logging.NOTSET)

    def test_specific_filters(self):
        # Set a specific filter object on the handler, and then add another
        #  filter object on the logger itself.
        handler = self.root_logger.handlers[0]
        specific_filter = None
        garr = GarrulousFilter()
        handler.addFilter(garr)
        try:
            self.log_at_all_levels(self.root_logger)
            first_lines = [
                # Notice how 'Garrulous' is missing
                ('Boring', '1'),
                ('Chatterbox', '2'),
                ('Talkative', '4'),
                ('Verbose', '5'),
                ('Sociable', '6'),
                ('Effusive', '7'),
                ('Terse', '8'),
                ('Taciturn', '9'),
                ('Silent', '10'),
            ]
            self.assert_log_lines(first_lines)

            specific_filter = VerySpecificFilter()
            self.root_logger.addFilter(specific_filter)
            self.log_at_all_levels(self.root_logger)
            self.assert_log_lines(first_lines + [
                # Not only 'Garrulous' is still missing, but also 'Sociable'
                # and 'Taciturn'
                ('Boring', '11'),
                ('Chatterbox', '12'),
                ('Talkative', '14'),
                ('Verbose', '15'),
                ('Effusive', '17'),
                ('Terse', '18'),
                ('Silent', '20'),
        ])
        finally:
            if specific_filter:
                self.root_logger.removeFilter(specific_filter)
            handler.removeFilter(garr)


class HandlerTest(BaseTest):
    def test_name(self):
        h = logging.Handler()
        h.name = 'generic'
        self.assertEqual(h.name, 'generic')
        h.name = 'anothergeneric'
        self.assertEqual(h.name, 'anothergeneric')
        self.assertRaises(NotImplementedError, h.emit, None)

    def test_builtin_handlers(self):
        # We can't actually *use* too many handlers in the tests,
        # but we can try instantiating them with various options
        if sys.platform in ('linux', 'darwin'):
            for existing in (True, False):
                fd, fn = tempfile.mkstemp()
                os.close(fd)
                if not existing:
                    os.unlink(fn)
                h = logging.handlers.WatchedFileHandler(fn, delay=True)
                if existing:
                    dev, ino = h.dev, h.ino
                    self.assertEqual(dev, -1)
                    self.assertEqual(ino, -1)
                    r = logging.makeLogRecord({'msg': 'Test'})
                    h.handle(r)
                    # Now remove the file.
                    os.unlink(fn)
                    self.assertFalse(os.path.exists(fn))
                    # The next call should recreate the file.
                    h.handle(r)
                    self.assertTrue(os.path.exists(fn))
                else:
                    self.assertEqual(h.dev, -1)
                    self.assertEqual(h.ino, -1)
                h.close()
                if existing:
                    os.unlink(fn)
            if sys.platform == 'darwin':
                sockname = '/var/run/syslog'
            else:
                sockname = '/dev/log'
            try:
                h = logging.handlers.SysLogHandler(sockname)
                self.assertEqual(h.facility, h.LOG_USER)
                self.assertTrue(h.unixsocket)
                h.close()
            except OSError: # syslogd might not be available
                pass
        for method in ('GET', 'POST', 'PUT'):
            if method == 'PUT':
                self.assertRaises(ValueError, logging.handlers.HTTPHandler,
                                  'localhost', '/log', method)
            else:
                h = logging.handlers.HTTPHandler('localhost', '/log', method)
                h.close()
        h = logging.handlers.BufferingHandler(0)
        r = logging.makeLogRecord({})
        self.assertTrue(h.shouldFlush(r))
        h.close()
        h = logging.handlers.BufferingHandler(1)
        self.assertFalse(h.shouldFlush(r))
        h.close()

    @unittest.skipIf(os.name == 'nt', 'WatchedFileHandler not appropriate for Windows.')
    @unittest.skipUnless(threading, 'Threading required for this test.')
    def test_race(self):
        # Issue #14632 refers.
        def remove_loop(fname, tries):
            for _ in range(tries):
                try:
                    os.unlink(fname)
                except OSError:
                    pass
                time.sleep(0.004 * random.randint(0, 4))

        del_count = 500
        log_count = 500

        for delay in (False, True):
            fd, fn = tempfile.mkstemp('.log', 'test_logging-3-')
            os.close(fd)
            remover = threading.Thread(target=remove_loop, args=(fn, del_count))
            remover.daemon = True
            remover.start()
            h = logging.handlers.WatchedFileHandler(fn, delay=delay)
            f = logging.Formatter('%(asctime)s: %(levelname)s: %(message)s')
            h.setFormatter(f)
            try:
                for _ in range(log_count):
                    time.sleep(0.005)
                    r = logging.makeLogRecord({'msg': 'testing' })
                    h.handle(r)
            finally:
                remover.join()
                h.close()
                if os.path.exists(fn):
                    os.unlink(fn)


class BadStream(object):
    def write(self, data):
        raise RuntimeError('deliberate mistake')

class TestStreamHandler(logging.StreamHandler):
    def handleError(self, record):
        self.error_record = record

class StreamHandlerTest(BaseTest):
    def test_error_handling(self):
        h = TestStreamHandler(BadStream())
        r = logging.makeLogRecord({})
        old_raise = logging.raiseExceptions
        old_stderr = sys.stderr
        try:
            h.handle(r)
            self.assertIs(h.error_record, r)
            h = logging.StreamHandler(BadStream())
            sys.stderr = sio = io.StringIO()
            h.handle(r)
            self.assertIn('\nRuntimeError: deliberate mistake\n',
                          sio.getvalue())
            logging.raiseExceptions = False
            sys.stderr = sio = io.StringIO()
            h.handle(r)
            self.assertEqual('', sio.getvalue())
        finally:
            logging.raiseExceptions = old_raise
            sys.stderr = old_stderr

# -- The following section could be moved into a server_helper.py module
# -- if it proves to be of wider utility than just test_logging

if threading:
    class TestSMTPServer(smtpd.SMTPServer):
        """
        This class implements a test SMTP server.

        :param addr: A (host, port) tuple which the server listens on.
                     You can specify a port value of zero: the server's
                     *port* attribute will hold the actual port number
                     used, which can be used in client connections.
        :param handler: A callable which will be called to process
                        incoming messages. The handler will be passed
                        the client address tuple, who the message is from,
                        a list of recipients and the message data.
        :param poll_interval: The interval, in seconds, used in the underlying
                              :func:`select` or :func:`poll` call by
                              :func:`asyncore.loop`.
        :param sockmap: A dictionary which will be used to hold
                        :class:`asyncore.dispatcher` instances used by
                        :func:`asyncore.loop`. This avoids changing the
                        :mod:`asyncore` module's global state.
        """

        def __init__(self, addr, handler, poll_interval, sockmap):
            smtpd.SMTPServer.__init__(self, addr, None, map=sockmap)
            self.port = self.socket.getsockname()[1]
            self._handler = handler
            self._thread = None
            self.poll_interval = poll_interval

        def process_message(self, peer, mailfrom, rcpttos, data):
            """
            Delegates to the handler passed in to the server's constructor.

            Typically, this will be a test case method.
            :param peer: The client (host, port) tuple.
            :param mailfrom: The address of the sender.
            :param rcpttos: The addresses of the recipients.
            :param data: The message.
            """
            self._handler(peer, mailfrom, rcpttos, data)

        def start(self):
            """
            Start the server running on a separate daemon thread.
            """
            self._thread = t = threading.Thread(target=self.serve_forever,
                                                args=(self.poll_interval,))
            t.setDaemon(True)
            t.start()

        def serve_forever(self, poll_interval):
            """
            Run the :mod:`asyncore` loop until normal termination
            conditions arise.
            :param poll_interval: The interval, in seconds, used in the underlying
                                  :func:`select` or :func:`poll` call by
                                  :func:`asyncore.loop`.
            """
            try:
                asyncore.loop(poll_interval, map=self._map)
            except OSError:
                # On FreeBSD 8, closing the server repeatably
                # raises this error. We swallow it if the
                # server has been closed.
                if self.connected or self.accepting:
                    raise

        def stop(self, timeout=None):
            """
            Stop the thread by closing the server instance.
            Wait for the server thread to terminate.

            :param timeout: How long to wait for the server thread
                            to terminate.
            """
            self.close()
            self._thread.join(timeout)
            self._thread = None

    class ControlMixin(object):
        """
        This mixin is used to start a server on a separate thread, and
        shut it down programmatically. Request handling is simplified - instead
        of needing to derive a suitable RequestHandler subclass, you just
        provide a callable which will be passed each received request to be
        processed.

        :param handler: A handler callable which will be called with a
                        single parameter - the request - in order to
                        process the request. This handler is called on the
                        server thread, effectively meaning that requests are
                        processed serially. While not quite Web scale ;-),
                        this should be fine for testing applications.
        :param poll_interval: The polling interval in seconds.
        """
        def __init__(self, handler, poll_interval):
            self._thread = None
            self.poll_interval = poll_interval
            self._handler = handler
            self.ready = threading.Event()

        def start(self):
            """
            Create a daemon thread to run the server, and start it.
            """
            self._thread = t = threading.Thread(target=self.serve_forever,
                                                args=(self.poll_interval,))
            t.setDaemon(True)
            t.start()

        def serve_forever(self, poll_interval):
            """
            Run the server. Set the ready flag before entering the
            service loop.
            """
            self.ready.set()
            super(ControlMixin, self).serve_forever(poll_interval)

        def stop(self, timeout=None):
            """
            Tell the server thread to stop, and wait for it to do so.

            :param timeout: How long to wait for the server thread
                            to terminate.
            """
            self.shutdown()
            if self._thread is not None:
                self._thread.join(timeout)
                self._thread = None
            self.server_close()
            self.ready.clear()

    class TestHTTPServer(ControlMixin, HTTPServer):
        """
        An HTTP server which is controllable using :class:`ControlMixin`.

        :param addr: A tuple with the IP address and port to listen on.
        :param handler: A handler callable which will be called with a
                        single parameter - the request - in order to
                        process the request.
        :param poll_interval: The polling interval in seconds.
        :param log: Pass ``True`` to enable log messages.
        """
        def __init__(self, addr, handler, poll_interval=0.5,
                     log=False, sslctx=None):
            class DelegatingHTTPRequestHandler(BaseHTTPRequestHandler):
                def __getattr__(self, name, default=None):
                    if name.startswith('do_'):
                        return self.process_request
                    raise AttributeError(name)

                def process_request(self):
                    self.server._handler(self)

                def log_message(self, format, *args):
                    if log:
                        super(DelegatingHTTPRequestHandler,
                              self).log_message(format, *args)
            HTTPServer.__init__(self, addr, DelegatingHTTPRequestHandler)
            ControlMixin.__init__(self, handler, poll_interval)
            self.sslctx = sslctx

        def get_request(self):
            try:
                sock, addr = self.socket.accept()
                if self.sslctx:
                    sock = self.sslctx.wrap_socket(sock, server_side=True)
            except OSError as e:
                # socket errors are silenced by the caller, print them here
                sys.stderr.write("Got an error:\n%s\n" % e)
                raise
            return sock, addr

    class TestTCPServer(ControlMixin, ThreadingTCPServer):
        """
        A TCP server which is controllable using :class:`ControlMixin`.

        :param addr: A tuple with the IP address and port to listen on.
        :param handler: A handler callable which will be called with a single
                        parameter - the request - in order to process the request.
        :param poll_interval: The polling interval in seconds.
        :bind_and_activate: If True (the default), binds the server and starts it
                            listening. If False, you need to call
                            :meth:`server_bind` and :meth:`server_activate` at
                            some later time before calling :meth:`start`, so that
                            the server will set up the socket and listen on it.
        """

        allow_reuse_address = True

        def __init__(self, addr, handler, poll_interval=0.5,
                     bind_and_activate=True):
            class DelegatingTCPRequestHandler(StreamRequestHandler):

                def handle(self):
                    self.server._handler(self)
            ThreadingTCPServer.__init__(self, addr, DelegatingTCPRequestHandler,
                                        bind_and_activate)
            ControlMixin.__init__(self, handler, poll_interval)

        def server_bind(self):
            super(TestTCPServer, self).server_bind()
            self.port = self.socket.getsockname()[1]

    class TestUDPServer(ControlMixin, ThreadingUDPServer):
        """
        A UDP server which is controllable using :class:`ControlMixin`.

        :param addr: A tuple with the IP address and port to listen on.
        :param handler: A handler callable which will be called with a
                        single parameter - the request - in order to
                        process the request.
        :param poll_interval: The polling interval for shutdown requests,
                              in seconds.
        :bind_and_activate: If True (the default), binds the server and
                            starts it listening. If False, you need to
                            call :meth:`server_bind` and
                            :meth:`server_activate` at some later time
                            before calling :meth:`start`, so that the server will
                            set up the socket and listen on it.
        """
        def __init__(self, addr, handler, poll_interval=0.5,
                     bind_and_activate=True):
            class DelegatingUDPRequestHandler(DatagramRequestHandler):

                def handle(self):
                    self.server._handler(self)

                def finish(self):
                    data = self.wfile.getvalue()
                    if data:
                        try:
                            super(DelegatingUDPRequestHandler, self).finish()
                        except OSError:
                            if not self.server._closed:
                                raise

            ThreadingUDPServer.__init__(self, addr,
                                        DelegatingUDPRequestHandler,
                                        bind_and_activate)
            ControlMixin.__init__(self, handler, poll_interval)
            self._closed = False

        def server_bind(self):
            super(TestUDPServer, self).server_bind()
            self.port = self.socket.getsockname()[1]

        def server_close(self):
            super(TestUDPServer, self).server_close()
            self._closed = True

# - end of server_helper section

@unittest.skipUnless(threading, 'Threading required for this test.')
class SMTPHandlerTest(BaseTest):
    def test_basic(self):
        sockmap = {}
        server = TestSMTPServer(('localhost', 0), self.process_message, 0.001,
                                sockmap)
        server.start()
        addr = ('localhost', server.port)
        h = logging.handlers.SMTPHandler(addr, 'me', 'you', 'Log', timeout=5.0)
        self.assertEqual(h.toaddrs, ['you'])
        self.messages = []
        r = logging.makeLogRecord({'msg': 'Hello'})
        self.handled = threading.Event()
        h.handle(r)
        self.handled.wait(5.0)  # 14314: don't wait forever
        server.stop()
        self.assertTrue(self.handled.is_set())
        self.assertEqual(len(self.messages), 1)
        peer, mailfrom, rcpttos, data = self.messages[0]
        self.assertEqual(mailfrom, 'me')
        self.assertEqual(rcpttos, ['you'])
        self.assertIn('\nSubject: Log\n', data)
        self.assertTrue(data.endswith('\n\nHello'))
        h.close()

    def process_message(self, *args):
        self.messages.append(args)
        self.handled.set()

class MemoryHandlerTest(BaseTest):

    """Tests for the MemoryHandler."""

    # Do not bother with a logger name group.
    expected_log_pat = r"^[\w.]+ -> (\w+): (\d+)$"

    def setUp(self):
        BaseTest.setUp(self)
        self.mem_hdlr = logging.handlers.MemoryHandler(10, logging.WARNING,
                                                        self.root_hdlr)
        self.mem_logger = logging.getLogger('mem')
        self.mem_logger.propagate = 0
        self.mem_logger.addHandler(self.mem_hdlr)

    def tearDown(self):
        self.mem_hdlr.close()
        BaseTest.tearDown(self)

    def test_flush(self):
        # The memory handler flushes to its target handler based on specific
        #  criteria (message count and message level).
        self.mem_logger.debug(self.next_message())
        self.assert_log_lines([])
        self.mem_logger.info(self.next_message())
        self.assert_log_lines([])
        # This will flush because the level is >= logging.WARNING
        self.mem_logger.warning(self.next_message())
        lines = [
            ('DEBUG', '1'),
            ('INFO', '2'),
            ('WARNING', '3'),
        ]
        self.assert_log_lines(lines)
        for n in (4, 14):
            for i in range(9):
                self.mem_logger.debug(self.next_message())
            self.assert_log_lines(lines)
            # This will flush because it's the 10th message since the last
            #  flush.
            self.mem_logger.debug(self.next_message())
            lines = lines + [('DEBUG', str(i)) for i in range(n, n + 10)]
            self.assert_log_lines(lines)

        self.mem_logger.debug(self.next_message())
        self.assert_log_lines(lines)


class ExceptionFormatter(logging.Formatter):
    """A special exception formatter."""
    def formatException(self, ei):
        return "Got a [%s]" % ei[0].__name__


class ConfigFileTest(BaseTest):

    """Reading logging config from a .ini-style config file."""

    expected_log_pat = r"^(\w+) \+\+ (\w+)$"

    # config0 is a standard configuration.
    config0 = """
    [loggers]
    keys=root

    [handlers]
    keys=hand1

    [formatters]
    keys=form1

    [logger_root]
    level=WARNING
    handlers=hand1

    [handler_hand1]
    class=StreamHandler
    level=NOTSET
    formatter=form1
    args=(sys.stdout,)

    [formatter_form1]
    format=%(levelname)s ++ %(message)s
    datefmt=
    """

    # config1 adds a little to the standard configuration.
    config1 = """
    [loggers]
    keys=root,parser

    [handlers]
    keys=hand1

    [formatters]
    keys=form1

    [logger_root]
    level=WARNING
    handlers=

    [logger_parser]
    level=DEBUG
    handlers=hand1
    propagate=1
    qualname=compiler.parser

    [handler_hand1]
    class=StreamHandler
    level=NOTSET
    formatter=form1
    args=(sys.stdout,)

    [formatter_form1]
    format=%(levelname)s ++ %(message)s
    datefmt=
    """

    # config1a moves the handler to the root.
    config1a = """
    [loggers]
    keys=root,parser

    [handlers]
    keys=hand1

    [formatters]
    keys=form1

    [logger_root]
    level=WARNING
    handlers=hand1

    [logger_parser]
    level=DEBUG
    handlers=
    propagate=1
    qualname=compiler.parser

    [handler_hand1]
    class=StreamHandler
    level=NOTSET
    formatter=form1
    args=(sys.stdout,)

    [formatter_form1]
    format=%(levelname)s ++ %(message)s
    datefmt=
    """

    # config2 has a subtle configuration error that should be reported
    config2 = config1.replace("sys.stdout", "sys.stbout")

    # config3 has a less subtle configuration error
    config3 = config1.replace("formatter=form1", "formatter=misspelled_name")

    # config4 specifies a custom formatter class to be loaded
    config4 = """
    [loggers]
    keys=root

    [handlers]
    keys=hand1

    [formatters]
    keys=form1

    [logger_root]
    level=NOTSET
    handlers=hand1

    [handler_hand1]
    class=StreamHandler
    level=NOTSET
    formatter=form1
    args=(sys.stdout,)

    [formatter_form1]
    class=""" + __name__ + """.ExceptionFormatter
    format=%(levelname)s:%(name)s:%(message)s
    datefmt=
    """

    # config5 specifies a custom handler class to be loaded
    config5 = config1.replace('class=StreamHandler', 'class=logging.StreamHandler')

    # config6 uses ', ' delimiters in the handlers and formatters sections
    config6 = """
    [loggers]
    keys=root,parser

    [handlers]
    keys=hand1, hand2

    [formatters]
    keys=form1, form2

    [logger_root]
    level=WARNING
    handlers=

    [logger_parser]
    level=DEBUG
    handlers=hand1
    propagate=1
    qualname=compiler.parser

    [handler_hand1]
    class=StreamHandler
    level=NOTSET
    formatter=form1
    args=(sys.stdout,)

    [handler_hand2]
    class=StreamHandler
    level=NOTSET
    formatter=form1
    args=(sys.stderr,)

    [formatter_form1]
    format=%(levelname)s ++ %(message)s
    datefmt=

    [formatter_form2]
    format=%(message)s
    datefmt=
    """

    # config7 adds a compiler logger.
    config7 = """
    [loggers]
    keys=root,parser,compiler

    [handlers]
    keys=hand1

    [formatters]
    keys=form1

    [logger_root]
    level=WARNING
    handlers=hand1

    [logger_compiler]
    level=DEBUG
    handlers=
    propagate=1
    qualname=compiler

    [logger_parser]
    level=DEBUG
    handlers=
    propagate=1
    qualname=compiler.parser

    [handler_hand1]
    class=StreamHandler
    level=NOTSET
    formatter=form1
    args=(sys.stdout,)

    [formatter_form1]
    format=%(levelname)s ++ %(message)s
    datefmt=
    """

    disable_test = """
    [loggers]
    keys=root

    [handlers]
    keys=screen

    [formatters]
    keys=

    [logger_root]
    level=DEBUG
    handlers=screen

    [handler_screen]
    level=DEBUG
    class=StreamHandler
    args=(sys.stdout,)
    formatter=
    """

    def apply_config(self, conf, **kwargs):
        file = io.StringIO(textwrap.dedent(conf))
        logging.config.fileConfig(file, **kwargs)

    def test_config0_ok(self):
        # A simple config file which overrides the default settings.
        with captured_stdout() as output:
            self.apply_config(self.config0)
            logger = logging.getLogger()
            # Won't output anything
            logger.info(self.next_message())
            # Outputs a message
            logger.error(self.next_message())
            self.assert_log_lines([
                ('ERROR', '2'),
            ], stream=output)
            # Original logger output is empty.
            self.assert_log_lines([])

    def test_config0_using_cp_ok(self):
        # A simple config file which overrides the default settings.
        with captured_stdout() as output:
            file = io.StringIO(textwrap.dedent(self.config0))
            cp = configparser.ConfigParser()
            cp.read_file(file)
            logging.config.fileConfig(cp)
            logger = logging.getLogger()
            # Won't output anything
            logger.info(self.next_message())
            # Outputs a message
            logger.error(self.next_message())
            self.assert_log_lines([
                ('ERROR', '2'),
            ], stream=output)
            # Original logger output is empty.
            self.assert_log_lines([])

    def test_config1_ok(self, config=config1):
        # A config file defining a sub-parser as well.
        with captured_stdout() as output:
            self.apply_config(config)
            logger = logging.getLogger("compiler.parser")
            # Both will output a message
            logger.info(self.next_message())
            logger.error(self.next_message())
            self.assert_log_lines([
                ('INFO', '1'),
                ('ERROR', '2'),
            ], stream=output)
            # Original logger output is empty.
            self.assert_log_lines([])

    def test_config2_failure(self):
        # A simple config file which overrides the default settings.
        self.assertRaises(Exception, self.apply_config, self.config2)

    def test_config3_failure(self):
        # A simple config file which overrides the default settings.
        self.assertRaises(Exception, self.apply_config, self.config3)

    def test_config4_ok(self):
        # A config file specifying a custom formatter class.
        with captured_stdout() as output:
            self.apply_config(self.config4)
            logger = logging.getLogger()
            try:
                raise RuntimeError()
            except RuntimeError:
                logging.exception("just testing")
            sys.stdout.seek(0)
            self.assertEqual(output.getvalue(),
                "ERROR:root:just testing\nGot a [RuntimeError]\n")
            # Original logger output is empty
            self.assert_log_lines([])

    def test_config5_ok(self):
        self.test_config1_ok(config=self.config5)

    def test_config6_ok(self):
        self.test_config1_ok(config=self.config6)

    def test_config7_ok(self):
        with captured_stdout() as output:
            self.apply_config(self.config1a)
            logger = logging.getLogger("compiler.parser")
            # See issue #11424. compiler-hyphenated sorts
            # between compiler and compiler.xyz and this
            # was preventing compiler.xyz from being included
            # in the child loggers of compiler because of an
            # overzealous loop termination condition.
            hyphenated = logging.getLogger('compiler-hyphenated')
            # All will output a message
            logger.info(self.next_message())
            logger.error(self.next_message())
            hyphenated.critical(self.next_message())
            self.assert_log_lines([
                ('INFO', '1'),
                ('ERROR', '2'),
                ('CRITICAL', '3'),
            ], stream=output)
            # Original logger output is empty.
            self.assert_log_lines([])
        with captured_stdout() as output:
            self.apply_config(self.config7)
            logger = logging.getLogger("compiler.parser")
            self.assertFalse(logger.disabled)
            # Both will output a message
            logger.info(self.next_message())
            logger.error(self.next_message())
            logger = logging.getLogger("compiler.lexer")
            # Both will output a message
            logger.info(self.next_message())
            logger.error(self.next_message())
            # Will not appear
            hyphenated.critical(self.next_message())
            self.assert_log_lines([
                ('INFO', '4'),
                ('ERROR', '5'),
                ('INFO', '6'),
                ('ERROR', '7'),
            ], stream=output)
            # Original logger output is empty.
            self.assert_log_lines([])

    def test_logger_disabling(self):
        self.apply_config(self.disable_test)
        logger = logging.getLogger('foo')
        self.assertFalse(logger.disabled)
        self.apply_config(self.disable_test)
        self.assertTrue(logger.disabled)
        self.apply_config(self.disable_test, disable_existing_loggers=False)
        self.assertFalse(logger.disabled)


@unittest.skipUnless(threading, 'Threading required for this test.')
class SocketHandlerTest(BaseTest):

    """Test for SocketHandler objects."""

    def setUp(self):
        """Set up a TCP server to receive log messages, and a SocketHandler
        pointing to that server's address and port."""
        BaseTest.setUp(self)
        addr = ('localhost', 0)
        self.server = server = TestTCPServer(addr, self.handle_socket,
                                                0.01)
        server.start()
        server.ready.wait()
        self.sock_hdlr = logging.handlers.SocketHandler('localhost',
                                                        server.port)
        self.log_output = ''
        self.root_logger.removeHandler(self.root_logger.handlers[0])
        self.root_logger.addHandler(self.sock_hdlr)
        self.handled = threading.Semaphore(0)

    def tearDown(self):
        """Shutdown the TCP server."""
        try:
            self.server.stop(2.0)
            self.root_logger.removeHandler(self.sock_hdlr)
            self.sock_hdlr.close()
        finally:
            BaseTest.tearDown(self)

    def handle_socket(self, request):
        conn = request.connection
        while True:
            chunk = conn.recv(4)
            if len(chunk) < 4:
                break
            slen = struct.unpack(">L", chunk)[0]
            chunk = conn.recv(slen)
            while len(chunk) < slen:
                chunk = chunk + conn.recv(slen - len(chunk))
            obj = pickle.loads(chunk)
            record = logging.makeLogRecord(obj)
            self.log_output += record.msg + '\n'
            self.handled.release()

    def test_output(self):
        # The log message sent to the SocketHandler is properly received.
        logger = logging.getLogger("tcp")
        logger.error("spam")
        self.handled.acquire()
        logger.debug("eggs")
        self.handled.acquire()
        self.assertEqual(self.log_output, "spam\neggs\n")

    def test_noserver(self):
        # Avoid timing-related failures due to SocketHandler's own hard-wired
        # one-second timeout on socket.create_connection() (issue #16264).
        self.sock_hdlr.retryStart = 2.5
        # Kill the server
        self.server.stop(2.0)
        # The logging call should try to connect, which should fail
        try:
            raise RuntimeError('Deliberate mistake')
        except RuntimeError:
            self.root_logger.exception('Never sent')
        self.root_logger.error('Never sent, either')
        now = time.time()
        self.assertGreater(self.sock_hdlr.retryTime, now)
        time.sleep(self.sock_hdlr.retryTime - now + 0.001)
        self.root_logger.error('Nor this')


@unittest.skipUnless(threading, 'Threading required for this test.')
class DatagramHandlerTest(BaseTest):

    """Test for DatagramHandler."""

    def setUp(self):
        """Set up a UDP server to receive log messages, and a DatagramHandler
        pointing to that server's address and port."""
        BaseTest.setUp(self)
        addr = ('localhost', 0)
        self.server = server = TestUDPServer(addr, self.handle_datagram, 0.01)
        server.start()
        server.ready.wait()
        self.sock_hdlr = logging.handlers.DatagramHandler('localhost',
                                                          server.port)
        self.log_output = ''
        self.root_logger.removeHandler(self.root_logger.handlers[0])
        self.root_logger.addHandler(self.sock_hdlr)
        self.handled = threading.Event()

    def tearDown(self):
        """Shutdown the UDP server."""
        try:
            self.server.stop(2.0)
            self.root_logger.removeHandler(self.sock_hdlr)
            self.sock_hdlr.close()
        finally:
            BaseTest.tearDown(self)

    def handle_datagram(self, request):
        slen = struct.pack('>L', 0) # length of prefix
        packet = request.packet[len(slen):]
        obj = pickle.loads(packet)
        record = logging.makeLogRecord(obj)
        self.log_output += record.msg + '\n'
        self.handled.set()

    def test_output(self):
        # The log message sent to the DatagramHandler is properly received.
        logger = logging.getLogger("udp")
        logger.error("spam")
        self.handled.wait()
        self.handled.clear()
        logger.error("eggs")
        self.handled.wait()
        self.assertEqual(self.log_output, "spam\neggs\n")


@unittest.skipUnless(threading, 'Threading required for this test.')
class SysLogHandlerTest(BaseTest):

    """Test for SysLogHandler using UDP."""

    def setUp(self):
        """Set up a UDP server to receive log messages, and a SysLogHandler
        pointing to that server's address and port."""
        BaseTest.setUp(self)
        addr = ('localhost', 0)
        self.server = server = TestUDPServer(addr, self.handle_datagram,
                                                0.01)
        server.start()
        server.ready.wait()
        self.sl_hdlr = logging.handlers.SysLogHandler(('localhost',
                                                       server.port))
        self.log_output = ''
        self.root_logger.removeHandler(self.root_logger.handlers[0])
        self.root_logger.addHandler(self.sl_hdlr)
        self.handled = threading.Event()

    def tearDown(self):
        """Shutdown the UDP server."""
        try:
            self.server.stop(2.0)
            self.root_logger.removeHandler(self.sl_hdlr)
            self.sl_hdlr.close()
        finally:
            BaseTest.tearDown(self)

    def handle_datagram(self, request):
        self.log_output = request.packet
        self.handled.set()

    def test_output(self):
        # The log message sent to the SysLogHandler is properly received.
        logger = logging.getLogger("slh")
        logger.error("sp\xe4m")
        self.handled.wait()
        self.assertEqual(self.log_output, b'<11>sp\xc3\xa4m\x00')
        self.handled.clear()
        self.sl_hdlr.append_nul = False
        logger.error("sp\xe4m")
        self.handled.wait()
        self.assertEqual(self.log_output, b'<11>sp\xc3\xa4m')
        self.handled.clear()
        self.sl_hdlr.ident = "h\xe4m-"
        logger.error("sp\xe4m")
        self.handled.wait()
        self.assertEqual(self.log_output, b'<11>h\xc3\xa4m-sp\xc3\xa4m')


@unittest.skipUnless(threading, 'Threading required for this test.')
class HTTPHandlerTest(BaseTest):
    """Test for HTTPHandler."""

    PEMFILE = """-----BEGIN RSA PRIVATE KEY-----
MIICXQIBAAKBgQDGT4xS5r91rbLJQK2nUDenBhBG6qFk+bVOjuAGC/LSHlAoBnvG
zQG3agOG+e7c5z2XT8m2ktORLqG3E4mYmbxgyhDrzP6ei2Anc+pszmnxPoK3Puh5
aXV+XKt0bU0C1m2+ACmGGJ0t3P408art82nOxBw8ZHgIg9Dtp6xIUCyOqwIDAQAB
AoGBAJFTnFboaKh5eUrIzjmNrKsG44jEyy+vWvHN/FgSC4l103HxhmWiuL5Lv3f7
0tMp1tX7D6xvHwIG9VWvyKb/Cq9rJsDibmDVIOslnOWeQhG+XwJyitR0pq/KlJIB
5LjORcBw795oKWOAi6RcOb1ON59tysEFYhAGQO9k6VL621gRAkEA/Gb+YXULLpbs
piXN3q4zcHzeaVANo69tUZ6TjaQqMeTxE4tOYM0G0ZoSeHEdaP59AOZGKXXNGSQy
2z/MddcYGQJBAMkjLSYIpOLJY11ja8OwwswFG2hEzHe0cS9bzo++R/jc1bHA5R0Y
i6vA5iPi+wopPFvpytdBol7UuEBe5xZrxWMCQQCWxELRHiP2yWpEeLJ3gGDzoXMN
PydWjhRju7Bx3AzkTtf+D6lawz1+eGTuEss5i0JKBkMEwvwnN2s1ce+EuF4JAkBb
E96h1lAzkVW5OAfYOPY8RCPA90ZO/hoyg7PpSxR0ECuDrgERR8gXIeYUYfejBkEa
rab4CfRoVJKKM28Yq/xZAkBvuq670JRCwOgfUTdww7WpdOQBYPkzQccsKNCslQW8
/DyW6y06oQusSENUvynT6dr3LJxt/NgZPhZX2+k1eYDV
-----END RSA PRIVATE KEY-----
-----BEGIN CERTIFICATE-----
MIICGzCCAYSgAwIBAgIJAIq84a2Q/OvlMA0GCSqGSIb3DQEBBQUAMBQxEjAQBgNV
BAMTCWxvY2FsaG9zdDAeFw0xMTA1MjExMDIzMzNaFw03NTAzMjEwMzU1MTdaMBQx
EjAQBgNVBAMTCWxvY2FsaG9zdDCBnzANBgkqhkiG9w0BAQEFAAOBjQAwgYkCgYEA
xk+MUua/da2yyUCtp1A3pwYQRuqhZPm1To7gBgvy0h5QKAZ7xs0Bt2oDhvnu3Oc9
l0/JtpLTkS6htxOJmJm8YMoQ68z+notgJ3PqbM5p8T6Ctz7oeWl1flyrdG1NAtZt
vgAphhidLdz+NPGq7fNpzsQcPGR4CIPQ7aesSFAsjqsCAwEAAaN1MHMwHQYDVR0O
BBYEFLWaUPO6N7efGiuoS9i3DVYcUwn0MEQGA1UdIwQ9MDuAFLWaUPO6N7efGiuo
S9i3DVYcUwn0oRikFjAUMRIwEAYDVQQDEwlsb2NhbGhvc3SCCQCKvOGtkPzr5TAM
BgNVHRMEBTADAQH/MA0GCSqGSIb3DQEBBQUAA4GBAMK5whPjLNQK1Ivvk88oqJqq
4f889OwikGP0eUhOBhbFlsZs+jq5YZC2UzHz+evzKBlgAP1u4lP/cB85CnjvWqM+
1c/lywFHQ6HOdDeQ1L72tSYMrNOG4XNmLn0h7rx6GoTU7dcFRfseahBCq8mv0IDt
IRbTpvlHWPjsSvHz0ZOH
-----END CERTIFICATE-----"""

    def setUp(self):
        """Set up an HTTP server to receive log messages, and a HTTPHandler
        pointing to that server's address and port."""
        BaseTest.setUp(self)
        self.handled = threading.Event()

    def handle_request(self, request):
        self.command = request.command
        self.log_data = urlparse(request.path)
        if self.command == 'POST':
            try:
                rlen = int(request.headers['Content-Length'])
                self.post_data = request.rfile.read(rlen)
            except:
                self.post_data = None
        request.send_response(200)
        request.end_headers()
        self.handled.set()

    def test_output(self):
        # The log message sent to the HTTPHandler is properly received.
        logger = logging.getLogger("http")
        root_logger = self.root_logger
        root_logger.removeHandler(self.root_logger.handlers[0])
        for secure in (False, True):
            addr = ('localhost', 0)
            if secure:
                try:
                    import ssl
                    fd, fn = tempfile.mkstemp()
                    os.close(fd)
                    with open(fn, 'w') as f:
                        f.write(self.PEMFILE)
                    sslctx = ssl.SSLContext(ssl.PROTOCOL_SSLv23)
                    sslctx.load_cert_chain(fn)
                    os.unlink(fn)
                except ImportError:
                    sslctx = None
            else:
                sslctx = None
            self.server = server = TestHTTPServer(addr, self.handle_request,
                                                    0.01, sslctx=sslctx)
            server.start()
            server.ready.wait()
            host = 'localhost:%d' % server.server_port
            secure_client = secure and sslctx
            self.h_hdlr = logging.handlers.HTTPHandler(host, '/frob',
                                                       secure=secure_client)
            self.log_data = None
            root_logger.addHandler(self.h_hdlr)

            for method in ('GET', 'POST'):
                self.h_hdlr.method = method
                self.handled.clear()
                msg = "sp\xe4m"
                logger.error(msg)
                self.handled.wait()
                self.assertEqual(self.log_data.path, '/frob')
                self.assertEqual(self.command, method)
                if method == 'GET':
                    d = parse_qs(self.log_data.query)
                else:
                    d = parse_qs(self.post_data.decode('utf-8'))
                self.assertEqual(d['name'], ['http'])
                self.assertEqual(d['funcName'], ['test_output'])
                self.assertEqual(d['msg'], [msg])

            self.server.stop(2.0)
            self.root_logger.removeHandler(self.h_hdlr)
            self.h_hdlr.close()

class MemoryTest(BaseTest):

    """Test memory persistence of logger objects."""

    def setUp(self):
        """Create a dict to remember potentially destroyed objects."""
        BaseTest.setUp(self)
        self._survivors = {}

    def _watch_for_survival(self, *args):
        """Watch the given objects for survival, by creating weakrefs to
        them."""
        for obj in args:
            key = id(obj), repr(obj)
            self._survivors[key] = weakref.ref(obj)

    def _assertTruesurvival(self):
        """Assert that all objects watched for survival have survived."""
        # Trigger cycle breaking.
        gc.collect()
        dead = []
        for (id_, repr_), ref in self._survivors.items():
            if ref() is None:
                dead.append(repr_)
        if dead:
            self.fail("%d objects should have survived "
                "but have been destroyed: %s" % (len(dead), ", ".join(dead)))

    def test_persistent_loggers(self):
        # Logger objects are persistent and retain their configuration, even
        #  if visible references are destroyed.
        self.root_logger.setLevel(logging.INFO)
        foo = logging.getLogger("foo")
        self._watch_for_survival(foo)
        foo.setLevel(logging.DEBUG)
        self.root_logger.debug(self.next_message())
        foo.debug(self.next_message())
        self.assert_log_lines([
            ('foo', 'DEBUG', '2'),
        ])
        del foo
        # foo has survived.
        self._assertTruesurvival()
        # foo has retained its settings.
        bar = logging.getLogger("foo")
        bar.debug(self.next_message())
        self.assert_log_lines([
            ('foo', 'DEBUG', '2'),
            ('foo', 'DEBUG', '3'),
        ])


class EncodingTest(BaseTest):
    def test_encoding_plain_file(self):
        # In Python 2.x, a plain file object is treated as having no encoding.
        log = logging.getLogger("test")
        fd, fn = tempfile.mkstemp(".log", "test_logging-1-")
        os.close(fd)
        # the non-ascii data we write to the log.
        data = "foo\x80"
        try:
            handler = logging.FileHandler(fn, encoding="utf-8")
            log.addHandler(handler)
            try:
                # write non-ascii data to the log.
                log.warning(data)
            finally:
                log.removeHandler(handler)
                handler.close()
            # check we wrote exactly those bytes, ignoring trailing \n etc
            f = open(fn, encoding="utf-8")
            try:
                self.assertEqual(f.read().rstrip(), data)
            finally:
                f.close()
        finally:
            if os.path.isfile(fn):
                os.remove(fn)

    def test_encoding_cyrillic_unicode(self):
        log = logging.getLogger("test")
        #Get a message in Unicode: Do svidanya in Cyrillic (meaning goodbye)
        message = '\u0434\u043e \u0441\u0432\u0438\u0434\u0430\u043d\u0438\u044f'
        #Ensure it's written in a Cyrillic encoding
        writer_class = codecs.getwriter('cp1251')
        writer_class.encoding = 'cp1251'
        stream = io.BytesIO()
        writer = writer_class(stream, 'strict')
        handler = logging.StreamHandler(writer)
        log.addHandler(handler)
        try:
            log.warning(message)
        finally:
            log.removeHandler(handler)
            handler.close()
        # check we wrote exactly those bytes, ignoring trailing \n etc
        s = stream.getvalue()
        #Compare against what the data should be when encoded in CP-1251
        self.assertEqual(s, b'\xe4\xee \xf1\xe2\xe8\xe4\xe0\xed\xe8\xff\n')


class WarningsTest(BaseTest):

    def test_warnings(self):
        with warnings.catch_warnings():
            logging.captureWarnings(True)
            self.addCleanup(logging.captureWarnings, False)
            warnings.filterwarnings("always", category=UserWarning)
            stream = io.StringIO()
            h = logging.StreamHandler(stream)
            logger = logging.getLogger("py.warnings")
            logger.addHandler(h)
            warnings.warn("I'm warning you...")
            logger.removeHandler(h)
            s = stream.getvalue()
            h.close()
            self.assertGreater(s.find("UserWarning: I'm warning you...\n"), 0)

            #See if an explicit file uses the original implementation
            a_file = io.StringIO()
            warnings.showwarning("Explicit", UserWarning, "dummy.py", 42,
                                 a_file, "Dummy line")
            s = a_file.getvalue()
            a_file.close()
            self.assertEqual(s,
                "dummy.py:42: UserWarning: Explicit\n  Dummy line\n")

    def test_warnings_no_handlers(self):
        with warnings.catch_warnings():
            logging.captureWarnings(True)
            self.addCleanup(logging.captureWarnings, False)

            # confirm our assumption: no loggers are set
            logger = logging.getLogger("py.warnings")
            self.assertEqual(logger.handlers, [])

            warnings.showwarning("Explicit", UserWarning, "dummy.py", 42)
            self.assertEqual(len(logger.handlers), 1)
            self.assertIsInstance(logger.handlers[0], logging.NullHandler)


def formatFunc(format, datefmt=None):
    return logging.Formatter(format, datefmt)

def handlerFunc():
    return logging.StreamHandler()

class CustomHandler(logging.StreamHandler):
    pass

class ConfigDictTest(BaseTest):

    """Reading logging config from a dictionary."""

    expected_log_pat = r"^(\w+) \+\+ (\w+)$"

    # config0 is a standard configuration.
    config0 = {
        'version': 1,
        'formatters': {
            'form1' : {
                'format' : '%(levelname)s ++ %(message)s',
            },
        },
        'handlers' : {
            'hand1' : {
                'class' : 'logging.StreamHandler',
                'formatter' : 'form1',
                'level' : 'NOTSET',
                'stream'  : 'ext://sys.stdout',
            },
        },
        'root' : {
            'level' : 'WARNING',
            'handlers' : ['hand1'],
        },
    }

    # config1 adds a little to the standard configuration.
    config1 = {
        'version': 1,
        'formatters': {
            'form1' : {
                'format' : '%(levelname)s ++ %(message)s',
            },
        },
        'handlers' : {
            'hand1' : {
                'class' : 'logging.StreamHandler',
                'formatter' : 'form1',
                'level' : 'NOTSET',
                'stream'  : 'ext://sys.stdout',
            },
        },
        'loggers' : {
            'compiler.parser' : {
                'level' : 'DEBUG',
                'handlers' : ['hand1'],
            },
        },
        'root' : {
            'level' : 'WARNING',
        },
    }

    # config1a moves the handler to the root. Used with config8a
    config1a = {
        'version': 1,
        'formatters': {
            'form1' : {
                'format' : '%(levelname)s ++ %(message)s',
            },
        },
        'handlers' : {
            'hand1' : {
                'class' : 'logging.StreamHandler',
                'formatter' : 'form1',
                'level' : 'NOTSET',
                'stream'  : 'ext://sys.stdout',
            },
        },
        'loggers' : {
            'compiler.parser' : {
                'level' : 'DEBUG',
            },
        },
        'root' : {
            'level' : 'WARNING',
            'handlers' : ['hand1'],
        },
    }

    # config2 has a subtle configuration error that should be reported
    config2 = {
        'version': 1,
        'formatters': {
            'form1' : {
                'format' : '%(levelname)s ++ %(message)s',
            },
        },
        'handlers' : {
            'hand1' : {
                'class' : 'logging.StreamHandler',
                'formatter' : 'form1',
                'level' : 'NOTSET',
                'stream'  : 'ext://sys.stdbout',
            },
        },
        'loggers' : {
            'compiler.parser' : {
                'level' : 'DEBUG',
                'handlers' : ['hand1'],
            },
        },
        'root' : {
            'level' : 'WARNING',
        },
    }

    #As config1 but with a misspelt level on a handler
    config2a = {
        'version': 1,
        'formatters': {
            'form1' : {
                'format' : '%(levelname)s ++ %(message)s',
            },
        },
        'handlers' : {
            'hand1' : {
                'class' : 'logging.StreamHandler',
                'formatter' : 'form1',
                'level' : 'NTOSET',
                'stream'  : 'ext://sys.stdout',
            },
        },
        'loggers' : {
            'compiler.parser' : {
                'level' : 'DEBUG',
                'handlers' : ['hand1'],
            },
        },
        'root' : {
            'level' : 'WARNING',
        },
    }


    #As config1 but with a misspelt level on a logger
    config2b = {
        'version': 1,
        'formatters': {
            'form1' : {
                'format' : '%(levelname)s ++ %(message)s',
            },
        },
        'handlers' : {
            'hand1' : {
                'class' : 'logging.StreamHandler',
                'formatter' : 'form1',
                'level' : 'NOTSET',
                'stream'  : 'ext://sys.stdout',
            },
        },
        'loggers' : {
            'compiler.parser' : {
                'level' : 'DEBUG',
                'handlers' : ['hand1'],
            },
        },
        'root' : {
            'level' : 'WRANING',
        },
    }

    # config3 has a less subtle configuration error
    config3 = {
        'version': 1,
        'formatters': {
            'form1' : {
                'format' : '%(levelname)s ++ %(message)s',
            },
        },
        'handlers' : {
            'hand1' : {
                'class' : 'logging.StreamHandler',
                'formatter' : 'misspelled_name',
                'level' : 'NOTSET',
                'stream'  : 'ext://sys.stdout',
            },
        },
        'loggers' : {
            'compiler.parser' : {
                'level' : 'DEBUG',
                'handlers' : ['hand1'],
            },
        },
        'root' : {
            'level' : 'WARNING',
        },
    }

    # config4 specifies a custom formatter class to be loaded
    config4 = {
        'version': 1,
        'formatters': {
            'form1' : {
                '()' : __name__ + '.ExceptionFormatter',
                'format' : '%(levelname)s:%(name)s:%(message)s',
            },
        },
        'handlers' : {
            'hand1' : {
                'class' : 'logging.StreamHandler',
                'formatter' : 'form1',
                'level' : 'NOTSET',
                'stream'  : 'ext://sys.stdout',
            },
        },
        'root' : {
            'level' : 'NOTSET',
                'handlers' : ['hand1'],
        },
    }

    # As config4 but using an actual callable rather than a string
    config4a = {
        'version': 1,
        'formatters': {
            'form1' : {
                '()' : ExceptionFormatter,
                'format' : '%(levelname)s:%(name)s:%(message)s',
            },
            'form2' : {
                '()' : __name__ + '.formatFunc',
                'format' : '%(levelname)s:%(name)s:%(message)s',
            },
            'form3' : {
                '()' : formatFunc,
                'format' : '%(levelname)s:%(name)s:%(message)s',
            },
        },
        'handlers' : {
            'hand1' : {
                'class' : 'logging.StreamHandler',
                'formatter' : 'form1',
                'level' : 'NOTSET',
                'stream'  : 'ext://sys.stdout',
            },
            'hand2' : {
                '()' : handlerFunc,
            },
        },
        'root' : {
            'level' : 'NOTSET',
                'handlers' : ['hand1'],
        },
    }

    # config5 specifies a custom handler class to be loaded
    config5 = {
        'version': 1,
        'formatters': {
            'form1' : {
                'format' : '%(levelname)s ++ %(message)s',
            },
        },
        'handlers' : {
            'hand1' : {
                'class' : __name__ + '.CustomHandler',
                'formatter' : 'form1',
                'level' : 'NOTSET',
                'stream'  : 'ext://sys.stdout',
            },
        },
        'loggers' : {
            'compiler.parser' : {
                'level' : 'DEBUG',
                'handlers' : ['hand1'],
            },
        },
        'root' : {
            'level' : 'WARNING',
        },
    }

    # config6 specifies a custom handler class to be loaded
    # but has bad arguments
    config6 = {
        'version': 1,
        'formatters': {
            'form1' : {
                'format' : '%(levelname)s ++ %(message)s',
            },
        },
        'handlers' : {
            'hand1' : {
                'class' : __name__ + '.CustomHandler',
                'formatter' : 'form1',
                'level' : 'NOTSET',
                'stream'  : 'ext://sys.stdout',
                '9' : 'invalid parameter name',
            },
        },
        'loggers' : {
            'compiler.parser' : {
                'level' : 'DEBUG',
                'handlers' : ['hand1'],
            },
        },
        'root' : {
            'level' : 'WARNING',
        },
    }

    #config 7 does not define compiler.parser but defines compiler.lexer
    #so compiler.parser should be disabled after applying it
    config7 = {
        'version': 1,
        'formatters': {
            'form1' : {
                'format' : '%(levelname)s ++ %(message)s',
            },
        },
        'handlers' : {
            'hand1' : {
                'class' : 'logging.StreamHandler',
                'formatter' : 'form1',
                'level' : 'NOTSET',
                'stream'  : 'ext://sys.stdout',
            },
        },
        'loggers' : {
            'compiler.lexer' : {
                'level' : 'DEBUG',
                'handlers' : ['hand1'],
            },
        },
        'root' : {
            'level' : 'WARNING',
        },
    }

    # config8 defines both compiler and compiler.lexer
    # so compiler.parser should not be disabled (since
    # compiler is defined)
    config8 = {
        'version': 1,
        'disable_existing_loggers' : False,
        'formatters': {
            'form1' : {
                'format' : '%(levelname)s ++ %(message)s',
            },
        },
        'handlers' : {
            'hand1' : {
                'class' : 'logging.StreamHandler',
                'formatter' : 'form1',
                'level' : 'NOTSET',
                'stream'  : 'ext://sys.stdout',
            },
        },
        'loggers' : {
            'compiler' : {
                'level' : 'DEBUG',
                'handlers' : ['hand1'],
            },
            'compiler.lexer' : {
            },
        },
        'root' : {
            'level' : 'WARNING',
        },
    }

    # config8a disables existing loggers
    config8a = {
        'version': 1,
        'disable_existing_loggers' : True,
        'formatters': {
            'form1' : {
                'format' : '%(levelname)s ++ %(message)s',
            },
        },
        'handlers' : {
            'hand1' : {
                'class' : 'logging.StreamHandler',
                'formatter' : 'form1',
                'level' : 'NOTSET',
                'stream'  : 'ext://sys.stdout',
            },
        },
        'loggers' : {
            'compiler' : {
                'level' : 'DEBUG',
                'handlers' : ['hand1'],
            },
            'compiler.lexer' : {
            },
        },
        'root' : {
            'level' : 'WARNING',
        },
    }

    config9 = {
        'version': 1,
        'formatters': {
            'form1' : {
                'format' : '%(levelname)s ++ %(message)s',
            },
        },
        'handlers' : {
            'hand1' : {
                'class' : 'logging.StreamHandler',
                'formatter' : 'form1',
                'level' : 'WARNING',
                'stream'  : 'ext://sys.stdout',
            },
        },
        'loggers' : {
            'compiler.parser' : {
                'level' : 'WARNING',
                'handlers' : ['hand1'],
            },
        },
        'root' : {
            'level' : 'NOTSET',
        },
    }

    config9a = {
        'version': 1,
        'incremental' : True,
        'handlers' : {
            'hand1' : {
                'level' : 'WARNING',
            },
        },
        'loggers' : {
            'compiler.parser' : {
                'level' : 'INFO',
            },
        },
    }

    config9b = {
        'version': 1,
        'incremental' : True,
        'handlers' : {
            'hand1' : {
                'level' : 'INFO',
            },
        },
        'loggers' : {
            'compiler.parser' : {
                'level' : 'INFO',
            },
        },
    }

    #As config1 but with a filter added
    config10 = {
        'version': 1,
        'formatters': {
            'form1' : {
                'format' : '%(levelname)s ++ %(message)s',
            },
        },
        'filters' : {
            'filt1' : {
                'name' : 'compiler.parser',
            },
        },
        'handlers' : {
            'hand1' : {
                'class' : 'logging.StreamHandler',
                'formatter' : 'form1',
                'level' : 'NOTSET',
                'stream'  : 'ext://sys.stdout',
                'filters' : ['filt1'],
            },
        },
        'loggers' : {
            'compiler.parser' : {
                'level' : 'DEBUG',
                'filters' : ['filt1'],
            },
        },
        'root' : {
            'level' : 'WARNING',
            'handlers' : ['hand1'],
        },
    }

    #As config1 but using cfg:// references
    config11 = {
        'version': 1,
        'true_formatters': {
            'form1' : {
                'format' : '%(levelname)s ++ %(message)s',
            },
        },
        'handler_configs': {
            'hand1' : {
                'class' : 'logging.StreamHandler',
                'formatter' : 'form1',
                'level' : 'NOTSET',
                'stream'  : 'ext://sys.stdout',
            },
        },
        'formatters' : 'cfg://true_formatters',
        'handlers' : {
            'hand1' : 'cfg://handler_configs[hand1]',
        },
        'loggers' : {
            'compiler.parser' : {
                'level' : 'DEBUG',
                'handlers' : ['hand1'],
            },
        },
        'root' : {
            'level' : 'WARNING',
        },
    }

    #As config11 but missing the version key
    config12 = {
        'true_formatters': {
            'form1' : {
                'format' : '%(levelname)s ++ %(message)s',
            },
        },
        'handler_configs': {
            'hand1' : {
                'class' : 'logging.StreamHandler',
                'formatter' : 'form1',
                'level' : 'NOTSET',
                'stream'  : 'ext://sys.stdout',
            },
        },
        'formatters' : 'cfg://true_formatters',
        'handlers' : {
            'hand1' : 'cfg://handler_configs[hand1]',
        },
        'loggers' : {
            'compiler.parser' : {
                'level' : 'DEBUG',
                'handlers' : ['hand1'],
            },
        },
        'root' : {
            'level' : 'WARNING',
        },
    }

    #As config11 but using an unsupported version
    config13 = {
        'version': 2,
        'true_formatters': {
            'form1' : {
                'format' : '%(levelname)s ++ %(message)s',
            },
        },
        'handler_configs': {
            'hand1' : {
                'class' : 'logging.StreamHandler',
                'formatter' : 'form1',
                'level' : 'NOTSET',
                'stream'  : 'ext://sys.stdout',
            },
        },
        'formatters' : 'cfg://true_formatters',
        'handlers' : {
            'hand1' : 'cfg://handler_configs[hand1]',
        },
        'loggers' : {
            'compiler.parser' : {
                'level' : 'DEBUG',
                'handlers' : ['hand1'],
            },
        },
        'root' : {
            'level' : 'WARNING',
        },
    }

    # As config0, but with properties
    config14 = {
        'version': 1,
        'formatters': {
            'form1' : {
                'format' : '%(levelname)s ++ %(message)s',
            },
        },
        'handlers' : {
            'hand1' : {
                'class' : 'logging.StreamHandler',
                'formatter' : 'form1',
                'level' : 'NOTSET',
                'stream'  : 'ext://sys.stdout',
                '.': {
                    'foo': 'bar',
                    'terminator': '!\n',
                }
            },
        },
        'root' : {
            'level' : 'WARNING',
            'handlers' : ['hand1'],
        },
    }

    out_of_order = {
        "version": 1,
        "formatters": {
            "mySimpleFormatter": {
                "format": "%(asctime)s (%(name)s) %(levelname)s: %(message)s",
                "style": "$"
            }
        },
        "handlers": {
            "fileGlobal": {
                "class": "logging.StreamHandler",
                "level": "DEBUG",
                "formatter": "mySimpleFormatter"
            },
            "bufferGlobal": {
                "class": "logging.handlers.MemoryHandler",
                "capacity": 5,
                "formatter": "mySimpleFormatter",
                "target": "fileGlobal",
                "level": "DEBUG"
                }
        },
        "loggers": {
            "mymodule": {
                "level": "DEBUG",
                "handlers": ["bufferGlobal"],
                "propagate": "true"
            }
        }
    }

    def apply_config(self, conf):
        logging.config.dictConfig(conf)

    def test_config0_ok(self):
        # A simple config which overrides the default settings.
        with captured_stdout() as output:
            self.apply_config(self.config0)
            logger = logging.getLogger()
            # Won't output anything
            logger.info(self.next_message())
            # Outputs a message
            logger.error(self.next_message())
            self.assert_log_lines([
                ('ERROR', '2'),
            ], stream=output)
            # Original logger output is empty.
            self.assert_log_lines([])

    def test_config1_ok(self, config=config1):
        # A config defining a sub-parser as well.
        with captured_stdout() as output:
            self.apply_config(config)
            logger = logging.getLogger("compiler.parser")
            # Both will output a message
            logger.info(self.next_message())
            logger.error(self.next_message())
            self.assert_log_lines([
                ('INFO', '1'),
                ('ERROR', '2'),
            ], stream=output)
            # Original logger output is empty.
            self.assert_log_lines([])

    def test_config2_failure(self):
        # A simple config which overrides the default settings.
        self.assertRaises(Exception, self.apply_config, self.config2)

    def test_config2a_failure(self):
        # A simple config which overrides the default settings.
        self.assertRaises(Exception, self.apply_config, self.config2a)

    def test_config2b_failure(self):
        # A simple config which overrides the default settings.
        self.assertRaises(Exception, self.apply_config, self.config2b)

    def test_config3_failure(self):
        # A simple config which overrides the default settings.
        self.assertRaises(Exception, self.apply_config, self.config3)

    def test_config4_ok(self):
        # A config specifying a custom formatter class.
        with captured_stdout() as output:
            self.apply_config(self.config4)
            #logger = logging.getLogger()
            try:
                raise RuntimeError()
            except RuntimeError:
                logging.exception("just testing")
            sys.stdout.seek(0)
            self.assertEqual(output.getvalue(),
                "ERROR:root:just testing\nGot a [RuntimeError]\n")
            # Original logger output is empty
            self.assert_log_lines([])

    def test_config4a_ok(self):
        # A config specifying a custom formatter class.
        with captured_stdout() as output:
            self.apply_config(self.config4a)
            #logger = logging.getLogger()
            try:
                raise RuntimeError()
            except RuntimeError:
                logging.exception("just testing")
            sys.stdout.seek(0)
            self.assertEqual(output.getvalue(),
                "ERROR:root:just testing\nGot a [RuntimeError]\n")
            # Original logger output is empty
            self.assert_log_lines([])

    def test_config5_ok(self):
        self.test_config1_ok(config=self.config5)

    def test_config6_failure(self):
        self.assertRaises(Exception, self.apply_config, self.config6)

    def test_config7_ok(self):
        with captured_stdout() as output:
            self.apply_config(self.config1)
            logger = logging.getLogger("compiler.parser")
            # Both will output a message
            logger.info(self.next_message())
            logger.error(self.next_message())
            self.assert_log_lines([
                ('INFO', '1'),
                ('ERROR', '2'),
            ], stream=output)
            # Original logger output is empty.
            self.assert_log_lines([])
        with captured_stdout() as output:
            self.apply_config(self.config7)
            logger = logging.getLogger("compiler.parser")
            self.assertTrue(logger.disabled)
            logger = logging.getLogger("compiler.lexer")
            # Both will output a message
            logger.info(self.next_message())
            logger.error(self.next_message())
            self.assert_log_lines([
                ('INFO', '3'),
                ('ERROR', '4'),
            ], stream=output)
            # Original logger output is empty.
            self.assert_log_lines([])

    #Same as test_config_7_ok but don't disable old loggers.
    def test_config_8_ok(self):
        with captured_stdout() as output:
            self.apply_config(self.config1)
            logger = logging.getLogger("compiler.parser")
            # All will output a message
            logger.info(self.next_message())
            logger.error(self.next_message())
            self.assert_log_lines([
                ('INFO', '1'),
                ('ERROR', '2'),
            ], stream=output)
            # Original logger output is empty.
            self.assert_log_lines([])
        with captured_stdout() as output:
            self.apply_config(self.config8)
            logger = logging.getLogger("compiler.parser")
            self.assertFalse(logger.disabled)
            # Both will output a message
            logger.info(self.next_message())
            logger.error(self.next_message())
            logger = logging.getLogger("compiler.lexer")
            # Both will output a message
            logger.info(self.next_message())
            logger.error(self.next_message())
            self.assert_log_lines([
                ('INFO', '3'),
                ('ERROR', '4'),
                ('INFO', '5'),
                ('ERROR', '6'),
            ], stream=output)
            # Original logger output is empty.
            self.assert_log_lines([])

    def test_config_8a_ok(self):
        with captured_stdout() as output:
            self.apply_config(self.config1a)
            logger = logging.getLogger("compiler.parser")
            # See issue #11424. compiler-hyphenated sorts
            # between compiler and compiler.xyz and this
            # was preventing compiler.xyz from being included
            # in the child loggers of compiler because of an
            # overzealous loop termination condition.
            hyphenated = logging.getLogger('compiler-hyphenated')
            # All will output a message
            logger.info(self.next_message())
            logger.error(self.next_message())
            hyphenated.critical(self.next_message())
            self.assert_log_lines([
                ('INFO', '1'),
                ('ERROR', '2'),
                ('CRITICAL', '3'),
            ], stream=output)
            # Original logger output is empty.
            self.assert_log_lines([])
        with captured_stdout() as output:
            self.apply_config(self.config8a)
            logger = logging.getLogger("compiler.parser")
            self.assertFalse(logger.disabled)
            # Both will output a message
            logger.info(self.next_message())
            logger.error(self.next_message())
            logger = logging.getLogger("compiler.lexer")
            # Both will output a message
            logger.info(self.next_message())
            logger.error(self.next_message())
            # Will not appear
            hyphenated.critical(self.next_message())
            self.assert_log_lines([
                ('INFO', '4'),
                ('ERROR', '5'),
                ('INFO', '6'),
                ('ERROR', '7'),
            ], stream=output)
            # Original logger output is empty.
            self.assert_log_lines([])

    def test_config_9_ok(self):
        with captured_stdout() as output:
            self.apply_config(self.config9)
            logger = logging.getLogger("compiler.parser")
            #Nothing will be output since both handler and logger are set to WARNING
            logger.info(self.next_message())
            self.assert_log_lines([], stream=output)
            self.apply_config(self.config9a)
            #Nothing will be output since both handler is still set to WARNING
            logger.info(self.next_message())
            self.assert_log_lines([], stream=output)
            self.apply_config(self.config9b)
            #Message should now be output
            logger.info(self.next_message())
            self.assert_log_lines([
                ('INFO', '3'),
            ], stream=output)

    def test_config_10_ok(self):
        with captured_stdout() as output:
            self.apply_config(self.config10)
            logger = logging.getLogger("compiler.parser")
            logger.warning(self.next_message())
            logger = logging.getLogger('compiler')
            #Not output, because filtered
            logger.warning(self.next_message())
            logger = logging.getLogger('compiler.lexer')
            #Not output, because filtered
            logger.warning(self.next_message())
            logger = logging.getLogger("compiler.parser.codegen")
            #Output, as not filtered
            logger.error(self.next_message())
            self.assert_log_lines([
                ('WARNING', '1'),
                ('ERROR', '4'),
            ], stream=output)

    def test_config11_ok(self):
        self.test_config1_ok(self.config11)

    def test_config12_failure(self):
        self.assertRaises(Exception, self.apply_config, self.config12)

    def test_config13_failure(self):
        self.assertRaises(Exception, self.apply_config, self.config13)

    def test_config14_ok(self):
        with captured_stdout() as output:
            self.apply_config(self.config14)
            h = logging._handlers['hand1']
            self.assertEqual(h.foo, 'bar')
            self.assertEqual(h.terminator, '!\n')
            logging.warning('Exclamation')
            self.assertTrue(output.getvalue().endswith('Exclamation!\n'))

    @unittest.skipUnless(threading, 'listen() needs threading to work')
    def setup_via_listener(self, text, verify=None):
        text = text.encode("utf-8")
        # Ask for a randomly assigned port (by using port 0)
        t = logging.config.listen(0, verify)
        t.start()
        t.ready.wait()
        # Now get the port allocated
        port = t.port
        t.ready.clear()
        try:
            sock = socket.socket(socket.AF_INET, socket.SOCK_STREAM)
            sock.settimeout(2.0)
            sock.connect(('localhost', port))

            slen = struct.pack('>L', len(text))
            s = slen + text
            sentsofar = 0
            left = len(s)
            while left > 0:
                sent = sock.send(s[sentsofar:])
                sentsofar += sent
                left -= sent
            sock.close()
        finally:
            t.ready.wait(2.0)
            logging.config.stopListening()
            t.join(2.0)

    @unittest.skipUnless(threading, 'Threading required for this test.')
    def test_listen_config_10_ok(self):
        with captured_stdout() as output:
            self.setup_via_listener(json.dumps(self.config10))
            logger = logging.getLogger("compiler.parser")
            logger.warning(self.next_message())
            logger = logging.getLogger('compiler')
            #Not output, because filtered
            logger.warning(self.next_message())
            logger = logging.getLogger('compiler.lexer')
            #Not output, because filtered
            logger.warning(self.next_message())
            logger = logging.getLogger("compiler.parser.codegen")
            #Output, as not filtered
            logger.error(self.next_message())
            self.assert_log_lines([
                ('WARNING', '1'),
                ('ERROR', '4'),
            ], stream=output)

    @unittest.skipUnless(threading, 'Threading required for this test.')
    def test_listen_config_1_ok(self):
        with captured_stdout() as output:
            self.setup_via_listener(textwrap.dedent(ConfigFileTest.config1))
            logger = logging.getLogger("compiler.parser")
            # Both will output a message
            logger.info(self.next_message())
            logger.error(self.next_message())
            self.assert_log_lines([
                ('INFO', '1'),
                ('ERROR', '2'),
            ], stream=output)
            # Original logger output is empty.
            self.assert_log_lines([])

    @unittest.skipUnless(threading, 'Threading required for this test.')
    def test_listen_verify(self):

        def verify_fail(stuff):
            return None

        def verify_reverse(stuff):
            return stuff[::-1]

        logger = logging.getLogger("compiler.parser")
        to_send = textwrap.dedent(ConfigFileTest.config1)
        # First, specify a verification function that will fail.
        # We expect to see no output, since our configuration
        # never took effect.
        with captured_stdout() as output:
            self.setup_via_listener(to_send, verify_fail)
            # Both will output a message
            logger.info(self.next_message())
            logger.error(self.next_message())
        self.assert_log_lines([], stream=output)
        # Original logger output has the stuff we logged.
        self.assert_log_lines([
            ('INFO', '1'),
            ('ERROR', '2'),
        ], pat=r"^[\w.]+ -> (\w+): (\d+)$")

        # Now, perform no verification. Our configuration
        # should take effect.

        with captured_stdout() as output:
            self.setup_via_listener(to_send)    # no verify callable specified
            logger = logging.getLogger("compiler.parser")
            # Both will output a message
            logger.info(self.next_message())
            logger.error(self.next_message())
        self.assert_log_lines([
            ('INFO', '3'),
            ('ERROR', '4'),
        ], stream=output)
        # Original logger output still has the stuff we logged before.
        self.assert_log_lines([
            ('INFO', '1'),
            ('ERROR', '2'),
        ], pat=r"^[\w.]+ -> (\w+): (\d+)$")

        # Now, perform verification which transforms the bytes.

        with captured_stdout() as output:
            self.setup_via_listener(to_send[::-1], verify_reverse)
            logger = logging.getLogger("compiler.parser")
            # Both will output a message
            logger.info(self.next_message())
            logger.error(self.next_message())
        self.assert_log_lines([
            ('INFO', '5'),
            ('ERROR', '6'),
        ], stream=output)
        # Original logger output still has the stuff we logged before.
        self.assert_log_lines([
            ('INFO', '1'),
            ('ERROR', '2'),
        ], pat=r"^[\w.]+ -> (\w+): (\d+)$")

    def test_out_of_order(self):
        self.apply_config(self.out_of_order)
        handler = logging.getLogger('mymodule').handlers[0]
        self.assertIsInstance(handler.target, logging.Handler)
        self.assertIsInstance(handler.formatter._style,
                              logging.StringTemplateStyle)

    def test_baseconfig(self):
        d = {
            'atuple': (1, 2, 3),
            'alist': ['a', 'b', 'c'],
            'adict': {'d': 'e', 'f': 3 },
            'nest1': ('g', ('h', 'i'), 'j'),
            'nest2': ['k', ['l', 'm'], 'n'],
            'nest3': ['o', 'cfg://alist', 'p'],
        }
        bc = logging.config.BaseConfigurator(d)
        self.assertEqual(bc.convert('cfg://atuple[1]'), 2)
        self.assertEqual(bc.convert('cfg://alist[1]'), 'b')
        self.assertEqual(bc.convert('cfg://nest1[1][0]'), 'h')
        self.assertEqual(bc.convert('cfg://nest2[1][1]'), 'm')
        self.assertEqual(bc.convert('cfg://adict.d'), 'e')
        self.assertEqual(bc.convert('cfg://adict[f]'), 3)
        v = bc.convert('cfg://nest3')
        self.assertEqual(v.pop(1), ['a', 'b', 'c'])
        self.assertRaises(KeyError, bc.convert, 'cfg://nosuch')
        self.assertRaises(ValueError, bc.convert, 'cfg://!')
        self.assertRaises(KeyError, bc.convert, 'cfg://adict[2]')

class ManagerTest(BaseTest):
    def test_manager_loggerclass(self):
        logged = []

        class MyLogger(logging.Logger):
            def _log(self, level, msg, args, exc_info=None, extra=None):
                logged.append(msg)

        man = logging.Manager(None)
        self.assertRaises(TypeError, man.setLoggerClass, int)
        man.setLoggerClass(MyLogger)
        logger = man.getLogger('test')
        logger.warning('should appear in logged')
        logging.warning('should not appear in logged')

        self.assertEqual(logged, ['should appear in logged'])

    def test_set_log_record_factory(self):
        man = logging.Manager(None)
        expected = object()
        man.setLogRecordFactory(expected)
        self.assertEqual(man.logRecordFactory, expected)

class ChildLoggerTest(BaseTest):
    def test_child_loggers(self):
        r = logging.getLogger()
        l1 = logging.getLogger('abc')
        l2 = logging.getLogger('def.ghi')
        c1 = r.getChild('xyz')
        c2 = r.getChild('uvw.xyz')
        self.assertIs(c1, logging.getLogger('xyz'))
        self.assertIs(c2, logging.getLogger('uvw.xyz'))
        c1 = l1.getChild('def')
        c2 = c1.getChild('ghi')
        c3 = l1.getChild('def.ghi')
        self.assertIs(c1, logging.getLogger('abc.def'))
        self.assertIs(c2, logging.getLogger('abc.def.ghi'))
        self.assertIs(c2, c3)


class DerivedLogRecord(logging.LogRecord):
    pass

class LogRecordFactoryTest(BaseTest):

    def setUp(self):
        class CheckingFilter(logging.Filter):
            def __init__(self, cls):
                self.cls = cls

            def filter(self, record):
                t = type(record)
                if t is not self.cls:
                    msg = 'Unexpected LogRecord type %s, expected %s' % (t,
                            self.cls)
                    raise TypeError(msg)
                return True

        BaseTest.setUp(self)
        self.filter = CheckingFilter(DerivedLogRecord)
        self.root_logger.addFilter(self.filter)
        self.orig_factory = logging.getLogRecordFactory()

    def tearDown(self):
        self.root_logger.removeFilter(self.filter)
        BaseTest.tearDown(self)
        logging.setLogRecordFactory(self.orig_factory)

    def test_logrecord_class(self):
        self.assertRaises(TypeError, self.root_logger.warning,
                          self.next_message())
        logging.setLogRecordFactory(DerivedLogRecord)
        self.root_logger.error(self.next_message())
        self.assert_log_lines([
           ('root', 'ERROR', '2'),
        ])


class QueueHandlerTest(BaseTest):
    # Do not bother with a logger name group.
    expected_log_pat = r"^[\w.]+ -> (\w+): (\d+)$"

    def setUp(self):
        BaseTest.setUp(self)
        self.queue = queue.Queue(-1)
        self.que_hdlr = logging.handlers.QueueHandler(self.queue)
        self.que_logger = logging.getLogger('que')
        self.que_logger.propagate = False
        self.que_logger.setLevel(logging.WARNING)
        self.que_logger.addHandler(self.que_hdlr)

    def tearDown(self):
        self.que_hdlr.close()
        BaseTest.tearDown(self)

    def test_queue_handler(self):
        self.que_logger.debug(self.next_message())
        self.assertRaises(queue.Empty, self.queue.get_nowait)
        self.que_logger.info(self.next_message())
        self.assertRaises(queue.Empty, self.queue.get_nowait)
        msg = self.next_message()
        self.que_logger.warning(msg)
        data = self.queue.get_nowait()
        self.assertTrue(isinstance(data, logging.LogRecord))
        self.assertEqual(data.name, self.que_logger.name)
        self.assertEqual((data.msg, data.args), (msg, None))

    @unittest.skipUnless(hasattr(logging.handlers, 'QueueListener'),
                         'logging.handlers.QueueListener required for this test')
    def test_queue_listener(self):
        handler = TestHandler(Matcher())
        listener = logging.handlers.QueueListener(self.queue, handler)
        listener.start()
        try:
            self.que_logger.warning(self.next_message())
            self.que_logger.error(self.next_message())
            self.que_logger.critical(self.next_message())
        finally:
            listener.stop()
        self.assertTrue(handler.matches(levelno=logging.WARNING, message='1'))
        self.assertTrue(handler.matches(levelno=logging.ERROR, message='2'))
        self.assertTrue(handler.matches(levelno=logging.CRITICAL, message='3'))

ZERO = datetime.timedelta(0)

class UTC(datetime.tzinfo):
    def utcoffset(self, dt):
        return ZERO

    dst = utcoffset

    def tzname(self, dt):
        return 'UTC'

utc = UTC()

class FormatterTest(unittest.TestCase):
    def setUp(self):
        self.common = {
            'name': 'formatter.test',
            'level': logging.DEBUG,
            'pathname': os.path.join('path', 'to', 'dummy.ext'),
            'lineno': 42,
            'exc_info': None,
            'func': None,
            'msg': 'Message with %d %s',
            'args': (2, 'placeholders'),
        }
        self.variants = {
        }

    def get_record(self, name=None):
        result = dict(self.common)
        if name is not None:
            result.update(self.variants[name])
        return logging.makeLogRecord(result)

    def test_percent(self):
        # Test %-formatting
        r = self.get_record()
        f = logging.Formatter('${%(message)s}')
        self.assertEqual(f.format(r), '${Message with 2 placeholders}')
        f = logging.Formatter('%(random)s')
        self.assertRaises(KeyError, f.format, r)
        self.assertFalse(f.usesTime())
        f = logging.Formatter('%(asctime)s')
        self.assertTrue(f.usesTime())
        f = logging.Formatter('%(asctime)-15s')
        self.assertTrue(f.usesTime())
        f = logging.Formatter('asctime')
        self.assertFalse(f.usesTime())

    def test_braces(self):
        # Test {}-formatting
        r = self.get_record()
        f = logging.Formatter('$%{message}%$', style='{')
        self.assertEqual(f.format(r), '$%Message with 2 placeholders%$')
        f = logging.Formatter('{random}', style='{')
        self.assertRaises(KeyError, f.format, r)
        self.assertFalse(f.usesTime())
        f = logging.Formatter('{asctime}', style='{')
        self.assertTrue(f.usesTime())
        f = logging.Formatter('{asctime!s:15}', style='{')
        self.assertTrue(f.usesTime())
        f = logging.Formatter('{asctime:15}', style='{')
        self.assertTrue(f.usesTime())
        f = logging.Formatter('asctime', style='{')
        self.assertFalse(f.usesTime())

    def test_dollars(self):
        # Test $-formatting
        r = self.get_record()
        f = logging.Formatter('$message', style='$')
        self.assertEqual(f.format(r), 'Message with 2 placeholders')
        f = logging.Formatter('$$%${message}%$$', style='$')
        self.assertEqual(f.format(r), '$%Message with 2 placeholders%$')
        f = logging.Formatter('${random}', style='$')
        self.assertRaises(KeyError, f.format, r)
        self.assertFalse(f.usesTime())
        f = logging.Formatter('${asctime}', style='$')
        self.assertTrue(f.usesTime())
        f = logging.Formatter('${asctime', style='$')
        self.assertFalse(f.usesTime())
        f = logging.Formatter('$asctime', style='$')
        self.assertTrue(f.usesTime())
        f = logging.Formatter('asctime', style='$')
        self.assertFalse(f.usesTime())

    def test_invalid_style(self):
        self.assertRaises(ValueError, logging.Formatter, None, None, 'x')

    def test_time(self):
        r = self.get_record()
        dt = datetime.datetime(1993, 4, 21, 8, 3, 0, 0, utc)
        # We use None to indicate we want the local timezone
        # We're essentially converting a UTC time to local time
        r.created = time.mktime(dt.astimezone(None).timetuple())
        r.msecs = 123
        f = logging.Formatter('%(asctime)s %(message)s')
        f.converter = time.gmtime
        self.assertEqual(f.formatTime(r), '1993-04-21 08:03:00,123')
        self.assertEqual(f.formatTime(r, '%Y:%d'), '1993:21')
        f.format(r)
        self.assertEqual(r.asctime, '1993-04-21 08:03:00,123')

class TestBufferingFormatter(logging.BufferingFormatter):
    def formatHeader(self, records):
        return '[(%d)' % len(records)

    def formatFooter(self, records):
        return '(%d)]' % len(records)

class BufferingFormatterTest(unittest.TestCase):
    def setUp(self):
        self.records = [
            logging.makeLogRecord({'msg': 'one'}),
            logging.makeLogRecord({'msg': 'two'}),
        ]

    def test_default(self):
        f = logging.BufferingFormatter()
        self.assertEqual('', f.format([]))
        self.assertEqual('onetwo', f.format(self.records))

    def test_custom(self):
        f = TestBufferingFormatter()
        self.assertEqual('[(2)onetwo(2)]', f.format(self.records))
        lf = logging.Formatter('<%(message)s>')
        f = TestBufferingFormatter(lf)
        self.assertEqual('[(2)<one><two>(2)]', f.format(self.records))

class ExceptionTest(BaseTest):
    def test_formatting(self):
        r = self.root_logger
        h = RecordingHandler()
        r.addHandler(h)
        try:
            raise RuntimeError('deliberate mistake')
        except:
            logging.exception('failed', stack_info=True)
        r.removeHandler(h)
        h.close()
        r = h.records[0]
        self.assertTrue(r.exc_text.startswith('Traceback (most recent '
                                              'call last):\n'))
        self.assertTrue(r.exc_text.endswith('\nRuntimeError: '
                                            'deliberate mistake'))
        self.assertTrue(r.stack_info.startswith('Stack (most recent '
                                              'call last):\n'))
        self.assertTrue(r.stack_info.endswith('logging.exception(\'failed\', '
                                            'stack_info=True)'))


class LastResortTest(BaseTest):
    def test_last_resort(self):
        # Test the last resort handler
        root = self.root_logger
        root.removeHandler(self.root_hdlr)
        old_stderr = sys.stderr
        old_lastresort = logging.lastResort
        old_raise_exceptions = logging.raiseExceptions
        try:
            sys.stderr = sio = io.StringIO()
            root.debug('This should not appear')
            self.assertEqual(sio.getvalue(), '')
            root.warning('This is your final chance!')
            self.assertEqual(sio.getvalue(), 'This is your final chance!\n')
            #No handlers and no last resort, so 'No handlers' message
            logging.lastResort = None
            sys.stderr = sio = io.StringIO()
            root.warning('This is your final chance!')
            self.assertEqual(sio.getvalue(), 'No handlers could be found for logger "root"\n')
            # 'No handlers' message only printed once
            sys.stderr = sio = io.StringIO()
            root.warning('This is your final chance!')
            self.assertEqual(sio.getvalue(), '')
            root.manager.emittedNoHandlerWarning = False
            #If raiseExceptions is False, no message is printed
            logging.raiseExceptions = False
            sys.stderr = sio = io.StringIO()
            root.warning('This is your final chance!')
            self.assertEqual(sio.getvalue(), '')
        finally:
            sys.stderr = old_stderr
            root.addHandler(self.root_hdlr)
            logging.lastResort = old_lastresort
            logging.raiseExceptions = old_raise_exceptions


class FakeHandler:

    def __init__(self, identifier, called):
        for method in ('acquire', 'flush', 'close', 'release'):
            setattr(self, method, self.record_call(identifier, method, called))

    def record_call(self, identifier, method_name, called):
        def inner():
            called.append('{} - {}'.format(identifier, method_name))
        return inner


class RecordingHandler(logging.NullHandler):

    def __init__(self, *args, **kwargs):
        super(RecordingHandler, self).__init__(*args, **kwargs)
        self.records = []

    def handle(self, record):
        """Keep track of all the emitted records."""
        self.records.append(record)


class ShutdownTest(BaseTest):

    """Test suite for the shutdown method."""

    def setUp(self):
        super(ShutdownTest, self).setUp()
        self.called = []

        raise_exceptions = logging.raiseExceptions
        self.addCleanup(setattr, logging, 'raiseExceptions', raise_exceptions)

    def raise_error(self, error):
        def inner():
            raise error()
        return inner

    def test_no_failure(self):
        # create some fake handlers
        handler0 = FakeHandler(0, self.called)
        handler1 = FakeHandler(1, self.called)
        handler2 = FakeHandler(2, self.called)

        # create live weakref to those handlers
        handlers = map(logging.weakref.ref, [handler0, handler1, handler2])

        logging.shutdown(handlerList=list(handlers))

        expected = ['2 - acquire', '2 - flush', '2 - close', '2 - release',
                    '1 - acquire', '1 - flush', '1 - close', '1 - release',
                    '0 - acquire', '0 - flush', '0 - close', '0 - release']
        self.assertEqual(expected, self.called)

    def _test_with_failure_in_method(self, method, error):
        handler = FakeHandler(0, self.called)
        setattr(handler, method, self.raise_error(error))
        handlers = [logging.weakref.ref(handler)]

        logging.shutdown(handlerList=list(handlers))

        self.assertEqual('0 - release', self.called[-1])

    def test_with_ioerror_in_acquire(self):
        self._test_with_failure_in_method('acquire', OSError)

    def test_with_ioerror_in_flush(self):
        self._test_with_failure_in_method('flush', OSError)

    def test_with_ioerror_in_close(self):
        self._test_with_failure_in_method('close', OSError)

    def test_with_valueerror_in_acquire(self):
        self._test_with_failure_in_method('acquire', ValueError)

    def test_with_valueerror_in_flush(self):
        self._test_with_failure_in_method('flush', ValueError)

    def test_with_valueerror_in_close(self):
        self._test_with_failure_in_method('close', ValueError)

    def test_with_other_error_in_acquire_without_raise(self):
        logging.raiseExceptions = False
        self._test_with_failure_in_method('acquire', IndexError)

    def test_with_other_error_in_flush_without_raise(self):
        logging.raiseExceptions = False
        self._test_with_failure_in_method('flush', IndexError)

    def test_with_other_error_in_close_without_raise(self):
        logging.raiseExceptions = False
        self._test_with_failure_in_method('close', IndexError)

    def test_with_other_error_in_acquire_with_raise(self):
        logging.raiseExceptions = True
        self.assertRaises(IndexError, self._test_with_failure_in_method,
                          'acquire', IndexError)

    def test_with_other_error_in_flush_with_raise(self):
        logging.raiseExceptions = True
        self.assertRaises(IndexError, self._test_with_failure_in_method,
                          'flush', IndexError)

    def test_with_other_error_in_close_with_raise(self):
        logging.raiseExceptions = True
        self.assertRaises(IndexError, self._test_with_failure_in_method,
                          'close', IndexError)


class ModuleLevelMiscTest(BaseTest):

    """Test suite for some module level methods."""

    def test_disable(self):
        old_disable = logging.root.manager.disable
        # confirm our assumptions are correct
        self.assertEqual(old_disable, 0)
        self.addCleanup(logging.disable, old_disable)

        logging.disable(83)
        self.assertEqual(logging.root.manager.disable, 83)

    def _test_log(self, method, level=None):
        called = []
        patch(self, logging, 'basicConfig',
              lambda *a, **kw: called.append((a, kw)))

        recording = RecordingHandler()
        logging.root.addHandler(recording)

        log_method = getattr(logging, method)
        if level is not None:
            log_method(level, "test me: %r", recording)
        else:
            log_method("test me: %r", recording)

        self.assertEqual(len(recording.records), 1)
        record = recording.records[0]
        self.assertEqual(record.getMessage(), "test me: %r" % recording)

        expected_level = level if level is not None else getattr(logging, method.upper())
        self.assertEqual(record.levelno, expected_level)

        # basicConfig was not called!
        self.assertEqual(called, [])

    def test_log(self):
        self._test_log('log', logging.ERROR)

    def test_debug(self):
        self._test_log('debug')

    def test_info(self):
        self._test_log('info')

    def test_warning(self):
        self._test_log('warning')

    def test_error(self):
        self._test_log('error')

    def test_critical(self):
        self._test_log('critical')

    def test_set_logger_class(self):
        self.assertRaises(TypeError, logging.setLoggerClass, object)

        class MyLogger(logging.Logger):
            pass

        logging.setLoggerClass(MyLogger)
        self.assertEqual(logging.getLoggerClass(), MyLogger)

        logging.setLoggerClass(logging.Logger)
        self.assertEqual(logging.getLoggerClass(), logging.Logger)

class LogRecordTest(BaseTest):
    def test_str_rep(self):
        r = logging.makeLogRecord({})
        s = str(r)
        self.assertTrue(s.startswith('<LogRecord: '))
        self.assertTrue(s.endswith('>'))

    def test_dict_arg(self):
        h = RecordingHandler()
        r = logging.getLogger()
        r.addHandler(h)
        d = {'less' : 'more' }
        logging.warning('less is %(less)s', d)
        self.assertIs(h.records[0].args, d)
        self.assertEqual(h.records[0].message, 'less is more')
        r.removeHandler(h)
        h.close()

    def test_multiprocessing(self):
        r = logging.makeLogRecord({})
        self.assertEqual(r.processName, 'MainProcess')
        try:
            import multiprocessing as mp
            r = logging.makeLogRecord({})
            self.assertEqual(r.processName, mp.current_process().name)
        except ImportError:
            pass

    def test_optional(self):
        r = logging.makeLogRecord({})
        NOT_NONE = self.assertIsNotNone
        if threading:
            NOT_NONE(r.thread)
            NOT_NONE(r.threadName)
        NOT_NONE(r.process)
        NOT_NONE(r.processName)
        log_threads = logging.logThreads
        log_processes = logging.logProcesses
        log_multiprocessing = logging.logMultiprocessing
        try:
            logging.logThreads = False
            logging.logProcesses = False
            logging.logMultiprocessing = False
            r = logging.makeLogRecord({})
            NONE = self.assertIsNone
            NONE(r.thread)
            NONE(r.threadName)
            NONE(r.process)
            NONE(r.processName)
        finally:
            logging.logThreads = log_threads
            logging.logProcesses = log_processes
            logging.logMultiprocessing = log_multiprocessing

class BasicConfigTest(unittest.TestCase):

    """Test suite for logging.basicConfig."""

    def setUp(self):
        super(BasicConfigTest, self).setUp()
        self.handlers = logging.root.handlers
        self.saved_handlers = logging._handlers.copy()
        self.saved_handler_list = logging._handlerList[:]
        self.original_logging_level = logging.root.level
        self.addCleanup(self.cleanup)
        logging.root.handlers = []

    def tearDown(self):
        for h in logging.root.handlers[:]:
            logging.root.removeHandler(h)
            h.close()
        super(BasicConfigTest, self).tearDown()

    def cleanup(self):
        setattr(logging.root, 'handlers', self.handlers)
        logging._handlers.clear()
        logging._handlers.update(self.saved_handlers)
        logging._handlerList[:] = self.saved_handler_list
        logging.root.level = self.original_logging_level

    def test_no_kwargs(self):
        logging.basicConfig()

        # handler defaults to a StreamHandler to sys.stderr
        self.assertEqual(len(logging.root.handlers), 1)
        handler = logging.root.handlers[0]
        self.assertIsInstance(handler, logging.StreamHandler)
        self.assertEqual(handler.stream, sys.stderr)

        formatter = handler.formatter
        # format defaults to logging.BASIC_FORMAT
        self.assertEqual(formatter._style._fmt, logging.BASIC_FORMAT)
        # datefmt defaults to None
        self.assertIsNone(formatter.datefmt)
        # style defaults to %
        self.assertIsInstance(formatter._style, logging.PercentStyle)

        # level is not explicitly set
        self.assertEqual(logging.root.level, self.original_logging_level)

    def test_filename(self):

        def cleanup(h1, h2, fn):
            h1.close()
            h2.close()
            os.remove(fn)

        logging.basicConfig(filename='test.log')

        self.assertEqual(len(logging.root.handlers), 1)
        handler = logging.root.handlers[0]
        self.assertIsInstance(handler, logging.FileHandler)

        expected = logging.FileHandler('test.log', 'a')
        self.assertEqual(handler.stream.mode, expected.stream.mode)
        self.assertEqual(handler.stream.name, expected.stream.name)
        self.addCleanup(cleanup, handler, expected, 'test.log')

    def test_filemode(self):

        def cleanup(h1, h2, fn):
            h1.close()
            h2.close()
            os.remove(fn)

        logging.basicConfig(filename='test.log', filemode='wb')

        handler = logging.root.handlers[0]
        expected = logging.FileHandler('test.log', 'wb')
        self.assertEqual(handler.stream.mode, expected.stream.mode)
        self.addCleanup(cleanup, handler, expected, 'test.log')

    def test_stream(self):
        stream = io.StringIO()
        self.addCleanup(stream.close)
        logging.basicConfig(stream=stream)

        self.assertEqual(len(logging.root.handlers), 1)
        handler = logging.root.handlers[0]
        self.assertIsInstance(handler, logging.StreamHandler)
        self.assertEqual(handler.stream, stream)

    def test_format(self):
        logging.basicConfig(format='foo')

        formatter = logging.root.handlers[0].formatter
        self.assertEqual(formatter._style._fmt, 'foo')

    def test_datefmt(self):
        logging.basicConfig(datefmt='bar')

        formatter = logging.root.handlers[0].formatter
        self.assertEqual(formatter.datefmt, 'bar')

    def test_style(self):
        logging.basicConfig(style='$')

        formatter = logging.root.handlers[0].formatter
        self.assertIsInstance(formatter._style, logging.StringTemplateStyle)

    def test_level(self):
        old_level = logging.root.level
        self.addCleanup(logging.root.setLevel, old_level)

        logging.basicConfig(level=57)
        self.assertEqual(logging.root.level, 57)
        # Test that second call has no effect
        logging.basicConfig(level=58)
        self.assertEqual(logging.root.level, 57)

    def test_incompatible(self):
        assertRaises = self.assertRaises
        handlers = [logging.StreamHandler()]
        stream = sys.stderr
        assertRaises(ValueError, logging.basicConfig, filename='test.log',
                                                     stream=stream)
        assertRaises(ValueError, logging.basicConfig, filename='test.log',
                                                     handlers=handlers)
        assertRaises(ValueError, logging.basicConfig, stream=stream,
                                                     handlers=handlers)

    def test_handlers(self):
        handlers = [
            logging.StreamHandler(),
            logging.StreamHandler(sys.stdout),
            logging.StreamHandler(),
        ]
        f = logging.Formatter()
        handlers[2].setFormatter(f)
        logging.basicConfig(handlers=handlers)
        self.assertIs(handlers[0], logging.root.handlers[0])
        self.assertIs(handlers[1], logging.root.handlers[1])
        self.assertIs(handlers[2], logging.root.handlers[2])
        self.assertIsNotNone(handlers[0].formatter)
        self.assertIsNotNone(handlers[1].formatter)
        self.assertIs(handlers[2].formatter, f)
        self.assertIs(handlers[0].formatter, handlers[1].formatter)

    def _test_log(self, method, level=None):
        # logging.root has no handlers so basicConfig should be called
        called = []

        old_basic_config = logging.basicConfig
        def my_basic_config(*a, **kw):
            old_basic_config()
            old_level = logging.root.level
            logging.root.setLevel(100)  # avoid having messages in stderr
            self.addCleanup(logging.root.setLevel, old_level)
            called.append((a, kw))

        patch(self, logging, 'basicConfig', my_basic_config)

        log_method = getattr(logging, method)
        if level is not None:
            log_method(level, "test me")
        else:
            log_method("test me")

        # basicConfig was called with no arguments
        self.assertEqual(called, [((), {})])

    def test_log(self):
        self._test_log('log', logging.WARNING)

    def test_debug(self):
        self._test_log('debug')

    def test_info(self):
        self._test_log('info')

    def test_warning(self):
        self._test_log('warning')

    def test_error(self):
        self._test_log('error')

    def test_critical(self):
        self._test_log('critical')


class LoggerAdapterTest(unittest.TestCase):

    def setUp(self):
        super(LoggerAdapterTest, self).setUp()
        old_handler_list = logging._handlerList[:]

        self.recording = RecordingHandler()
        self.logger = logging.root
        self.logger.addHandler(self.recording)
        self.addCleanup(self.logger.removeHandler, self.recording)
        self.addCleanup(self.recording.close)

        def cleanup():
            logging._handlerList[:] = old_handler_list

        self.addCleanup(cleanup)
        self.addCleanup(logging.shutdown)
        self.adapter = logging.LoggerAdapter(logger=self.logger, extra=None)

    def test_exception(self):
        msg = 'testing exception: %r'
        exc = None
        try:
            1 / 0
        except ZeroDivisionError as e:
            exc = e
            self.adapter.exception(msg, self.recording)

        self.assertEqual(len(self.recording.records), 1)
        record = self.recording.records[0]
        self.assertEqual(record.levelno, logging.ERROR)
        self.assertEqual(record.msg, msg)
        self.assertEqual(record.args, (self.recording,))
        self.assertEqual(record.exc_info,
                         (exc.__class__, exc, exc.__traceback__))

    def test_critical(self):
        msg = 'critical test! %r'
        self.adapter.critical(msg, self.recording)

        self.assertEqual(len(self.recording.records), 1)
        record = self.recording.records[0]
        self.assertEqual(record.levelno, logging.CRITICAL)
        self.assertEqual(record.msg, msg)
        self.assertEqual(record.args, (self.recording,))

    def test_is_enabled_for(self):
        old_disable = self.adapter.logger.manager.disable
        self.adapter.logger.manager.disable = 33
        self.addCleanup(setattr, self.adapter.logger.manager, 'disable',
                        old_disable)
        self.assertFalse(self.adapter.isEnabledFor(32))

    def test_has_handlers(self):
        self.assertTrue(self.adapter.hasHandlers())

        for handler in self.logger.handlers:
            self.logger.removeHandler(handler)

        self.assertFalse(self.logger.hasHandlers())
        self.assertFalse(self.adapter.hasHandlers())


class LoggerTest(BaseTest):

    def setUp(self):
        super(LoggerTest, self).setUp()
        self.recording = RecordingHandler()
        self.logger = logging.Logger(name='blah')
        self.logger.addHandler(self.recording)
        self.addCleanup(self.logger.removeHandler, self.recording)
        self.addCleanup(self.recording.close)
        self.addCleanup(logging.shutdown)

    def test_set_invalid_level(self):
        self.assertRaises(TypeError, self.logger.setLevel, object())

    def test_exception(self):
        msg = 'testing exception: %r'
        exc = None
        try:
            1 / 0
        except ZeroDivisionError as e:
            exc = e
            self.logger.exception(msg, self.recording)

        self.assertEqual(len(self.recording.records), 1)
        record = self.recording.records[0]
        self.assertEqual(record.levelno, logging.ERROR)
        self.assertEqual(record.msg, msg)
        self.assertEqual(record.args, (self.recording,))
        self.assertEqual(record.exc_info,
                         (exc.__class__, exc, exc.__traceback__))

    def test_log_invalid_level_with_raise(self):
        old_raise = logging.raiseExceptions
        self.addCleanup(setattr, logging, 'raiseExecptions', old_raise)

        logging.raiseExceptions = True
        self.assertRaises(TypeError, self.logger.log, '10', 'test message')

    def test_log_invalid_level_no_raise(self):
        old_raise = logging.raiseExceptions
        self.addCleanup(setattr, logging, 'raiseExecptions', old_raise)

        logging.raiseExceptions = False
        self.logger.log('10', 'test message')  # no exception happens

    def test_find_caller_with_stack_info(self):
        called = []
        patch(self, logging.traceback, 'print_stack',
              lambda f, file: called.append(file.getvalue()))

        self.logger.findCaller(stack_info=True)

        self.assertEqual(len(called), 1)
        self.assertEqual('Stack (most recent call last):\n', called[0])

    def test_make_record_with_extra_overwrite(self):
        name = 'my record'
        level = 13
        fn = lno = msg = args = exc_info = func = sinfo = None
        rv = logging._logRecordFactory(name, level, fn, lno, msg, args,
                                       exc_info, func, sinfo)

        for key in ('message', 'asctime') + tuple(rv.__dict__.keys()):
            extra = {key: 'some value'}
            self.assertRaises(KeyError, self.logger.makeRecord, name, level,
                              fn, lno, msg, args, exc_info,
                              extra=extra, sinfo=sinfo)

    def test_make_record_with_extra_no_overwrite(self):
        name = 'my record'
        level = 13
        fn = lno = msg = args = exc_info = func = sinfo = None
        extra = {'valid_key': 'some value'}
        result = self.logger.makeRecord(name, level, fn, lno, msg, args,
                                        exc_info, extra=extra, sinfo=sinfo)
        self.assertIn('valid_key', result.__dict__)

    def test_has_handlers(self):
        self.assertTrue(self.logger.hasHandlers())

        for handler in self.logger.handlers:
            self.logger.removeHandler(handler)
        self.assertFalse(self.logger.hasHandlers())

    def test_has_handlers_no_propagate(self):
        child_logger = logging.getLogger('blah.child')
        child_logger.propagate = False
        self.assertFalse(child_logger.hasHandlers())

    def test_is_enabled_for(self):
        old_disable = self.logger.manager.disable
        self.logger.manager.disable = 23
        self.addCleanup(setattr, self.logger.manager, 'disable', old_disable)
        self.assertFalse(self.logger.isEnabledFor(22))

    def test_root_logger_aliases(self):
        root = logging.getLogger()
        self.assertIs(root, logging.root)
        self.assertIs(root, logging.getLogger(None))
        self.assertIs(root, logging.getLogger(''))
        self.assertIs(root, logging.getLogger('foo').root)
        self.assertIs(root, logging.getLogger('foo.bar').root)
        self.assertIs(root, logging.getLogger('foo').parent)

        self.assertIsNot(root, logging.getLogger('\0'))
        self.assertIsNot(root, logging.getLogger('foo.bar').parent)

    def test_invalid_names(self):
        self.assertRaises(TypeError, logging.getLogger, any)
        self.assertRaises(TypeError, logging.getLogger, b'foo')


class BaseFileTest(BaseTest):
    "Base class for handler tests that write log files"

    def setUp(self):
        BaseTest.setUp(self)
        fd, self.fn = tempfile.mkstemp(".log", "test_logging-2-")
        os.close(fd)
        self.rmfiles = []

    def tearDown(self):
        for fn in self.rmfiles:
            os.unlink(fn)
        if os.path.exists(self.fn):
            os.unlink(self.fn)
        BaseTest.tearDown(self)

    def assertLogFile(self, filename):
        "Assert a log file is there and register it for deletion"
        self.assertTrue(os.path.exists(filename),
                        msg="Log file %r does not exist" % filename)
        self.rmfiles.append(filename)


class FileHandlerTest(BaseFileTest):
    def test_delay(self):
        os.unlink(self.fn)
        fh = logging.FileHandler(self.fn, delay=True)
        self.assertIsNone(fh.stream)
        self.assertFalse(os.path.exists(self.fn))
        fh.handle(logging.makeLogRecord({}))
        self.assertIsNotNone(fh.stream)
        self.assertTrue(os.path.exists(self.fn))
        fh.close()

class RotatingFileHandlerTest(BaseFileTest):
    def next_rec(self):
        return logging.LogRecord('n', logging.DEBUG, 'p', 1,
                                 self.next_message(), None, None, None)

    def test_should_not_rollover(self):
        # If maxbytes is zero rollover never occurs
        rh = logging.handlers.RotatingFileHandler(self.fn, maxBytes=0)
        self.assertFalse(rh.shouldRollover(None))
        rh.close()

    def test_should_rollover(self):
        rh = logging.handlers.RotatingFileHandler(self.fn, maxBytes=1)
        self.assertTrue(rh.shouldRollover(self.next_rec()))
        rh.close()

    def test_file_created(self):
        # checks that the file is created and assumes it was created
        # by us
        rh = logging.handlers.RotatingFileHandler(self.fn)
        rh.emit(self.next_rec())
        self.assertLogFile(self.fn)
        rh.close()

    def test_rollover_filenames(self):
        def namer(name):
            return name + ".test"
        rh = logging.handlers.RotatingFileHandler(
            self.fn, backupCount=2, maxBytes=1)
        rh.namer = namer
        rh.emit(self.next_rec())
        self.assertLogFile(self.fn)
        rh.emit(self.next_rec())
        self.assertLogFile(namer(self.fn + ".1"))
        rh.emit(self.next_rec())
        self.assertLogFile(namer(self.fn + ".2"))
        self.assertFalse(os.path.exists(namer(self.fn + ".3")))
        rh.close()

    @requires_zlib
    def test_rotator(self):
        def namer(name):
            return name + ".gz"

        def rotator(source, dest):
            with open(source, "rb") as sf:
                data = sf.read()
                compressed = zlib.compress(data, 9)
                with open(dest, "wb") as df:
                    df.write(compressed)
            os.remove(source)

        rh = logging.handlers.RotatingFileHandler(
            self.fn, backupCount=2, maxBytes=1)
        rh.rotator = rotator
        rh.namer = namer
        m1 = self.next_rec()
        rh.emit(m1)
        self.assertLogFile(self.fn)
        m2 = self.next_rec()
        rh.emit(m2)
        fn = namer(self.fn + ".1")
        self.assertLogFile(fn)
        newline = os.linesep
        with open(fn, "rb") as f:
            compressed = f.read()
            data = zlib.decompress(compressed)
            self.assertEqual(data.decode("ascii"), m1.msg + newline)
        rh.emit(self.next_rec())
        fn = namer(self.fn + ".2")
        self.assertLogFile(fn)
        with open(fn, "rb") as f:
            compressed = f.read()
            data = zlib.decompress(compressed)
            self.assertEqual(data.decode("ascii"), m1.msg + newline)
        rh.emit(self.next_rec())
        fn = namer(self.fn + ".2")
        with open(fn, "rb") as f:
            compressed = f.read()
            data = zlib.decompress(compressed)
            self.assertEqual(data.decode("ascii"), m2.msg + newline)
        self.assertFalse(os.path.exists(namer(self.fn + ".3")))
        rh.close()

class TimedRotatingFileHandlerTest(BaseFileTest):
    # other test methods added below
    def test_rollover(self):
        fh = logging.handlers.TimedRotatingFileHandler(self.fn, 'S',
                                                       backupCount=1)
        fmt = logging.Formatter('%(asctime)s %(message)s')
        fh.setFormatter(fmt)
        r1 = logging.makeLogRecord({'msg': 'testing - initial'})
        fh.emit(r1)
        self.assertLogFile(self.fn)
        time.sleep(1.1)    # a little over a second ...
        r2 = logging.makeLogRecord({'msg': 'testing - after delay'})
        fh.emit(r2)
        fh.close()
        # At this point, we should have a recent rotated file which we
        # can test for the existence of. However, in practice, on some
        # machines which run really slowly, we don't know how far back
        # in time to go to look for the log file. So, we go back a fair
        # bit, and stop as soon as we see a rotated file. In theory this
        # could of course still fail, but the chances are lower.
        found = False
        now = datetime.datetime.now()
        GO_BACK = 5 * 60 # seconds
        for secs in range(GO_BACK):
            prev = now - datetime.timedelta(seconds=secs)
            fn = self.fn + prev.strftime(".%Y-%m-%d_%H-%M-%S")
            found = os.path.exists(fn)
            if found:
                self.rmfiles.append(fn)
                break
        msg = 'No rotated files found, went back %d seconds' % GO_BACK
        if not found:
            #print additional diagnostics
            dn, fn = os.path.split(self.fn)
            files = [f for f in os.listdir(dn) if f.startswith(fn)]
            print('Test time: %s' % now.strftime("%Y-%m-%d %H-%M-%S"), file=sys.stderr)
            print('The only matching files are: %s' % files, file=sys.stderr)
            for f in files:
                print('Contents of %s:' % f)
                path = os.path.join(dn, f)
                with open(path, 'r') as tf:
                    print(tf.read())
        self.assertTrue(found, msg=msg)

    def test_invalid(self):
        assertRaises = self.assertRaises
        assertRaises(ValueError, logging.handlers.TimedRotatingFileHandler,
                     self.fn, 'X', delay=True)
        assertRaises(ValueError, logging.handlers.TimedRotatingFileHandler,
                     self.fn, 'W', delay=True)
        assertRaises(ValueError, logging.handlers.TimedRotatingFileHandler,
                     self.fn, 'W7', delay=True)

    def test_compute_rollover_daily_attime(self):
        currentTime = 0
        atTime = datetime.time(12, 0, 0)
        rh = logging.handlers.TimedRotatingFileHandler(
            self.fn, when='MIDNIGHT', interval=1, backupCount=0, utc=True,
            atTime=atTime)
        try:
            actual = rh.computeRollover(currentTime)
            self.assertEqual(actual, currentTime + 12 * 60 * 60)

            actual = rh.computeRollover(currentTime + 13 * 60 * 60)
            self.assertEqual(actual, currentTime + 36 * 60 * 60)
        finally:
            rh.close()

    #@unittest.skipIf(True, 'Temporarily skipped while failures investigated.')
    def test_compute_rollover_weekly_attime(self):
        currentTime = int(time.time())
        today = currentTime - currentTime % 86400

        atTime = datetime.time(12, 0, 0)

        wday = time.gmtime(today).tm_wday
        for day in range(7):
            rh = logging.handlers.TimedRotatingFileHandler(
                self.fn, when='W%d' % day, interval=1, backupCount=0, utc=True,
                atTime=atTime)
            try:
                if wday > day:
                    # The rollover day has already passed this week, so we
                    # go over into next week
                    expected = (7 - wday + day)
                else:
                    expected = (day - wday)
                # At this point expected is in days from now, convert to seconds
                expected *= 24 * 60 * 60
                # Add in the rollover time
                expected += 12 * 60 * 60
                # Add in adjustment for today
                expected += today
                actual = rh.computeRollover(today)
                if actual != expected:
                    print('failed in timezone: %d' % time.timezone)
                    print('local vars: %s' % locals())
                self.assertEqual(actual, expected)
                if day == wday:
                    # goes into following week
                    expected += 7 * 24 * 60 * 60
                actual = rh.computeRollover(today + 13 * 60 * 60)
                if actual != expected:
                    print('failed in timezone: %d' % time.timezone)
                    print('local vars: %s' % locals())
                self.assertEqual(actual, expected)
            finally:
                rh.close()


def secs(**kw):
    return datetime.timedelta(**kw) // datetime.timedelta(seconds=1)

for when, exp in (('S', 1),
                  ('M', 60),
                  ('H', 60 * 60),
                  ('D', 60 * 60 * 24),
                  ('MIDNIGHT', 60 * 60 * 24),
                  # current time (epoch start) is a Thursday, W0 means Monday
                  ('W0', secs(days=4, hours=24)),
                 ):
    def test_compute_rollover(self, when=when, exp=exp):
        rh = logging.handlers.TimedRotatingFileHandler(
            self.fn, when=when, interval=1, backupCount=0, utc=True)
        currentTime = 0.0
        actual = rh.computeRollover(currentTime)
        if exp != actual:
            # Failures occur on some systems for MIDNIGHT and W0.
            # Print detailed calculation for MIDNIGHT so we can try to see
            # what's going on
            if when == 'MIDNIGHT':
                try:
                    if rh.utc:
                        t = time.gmtime(currentTime)
                    else:
                        t = time.localtime(currentTime)
                    currentHour = t[3]
                    currentMinute = t[4]
                    currentSecond = t[5]
                    # r is the number of seconds left between now and midnight
                    r = logging.handlers._MIDNIGHT - ((currentHour * 60 +
                                                       currentMinute) * 60 +
                            currentSecond)
                    result = currentTime + r
                    print('t: %s (%s)' % (t, rh.utc), file=sys.stderr)
                    print('currentHour: %s' % currentHour, file=sys.stderr)
                    print('currentMinute: %s' % currentMinute, file=sys.stderr)
                    print('currentSecond: %s' % currentSecond, file=sys.stderr)
                    print('r: %s' % r, file=sys.stderr)
                    print('result: %s' % result, file=sys.stderr)
                except Exception:
                    print('exception in diagnostic code: %s' % sys.exc_info()[1], file=sys.stderr)
        self.assertEqual(exp, actual)
        rh.close()
    setattr(TimedRotatingFileHandlerTest, "test_compute_rollover_%s" % when, test_compute_rollover)


@unittest.skipUnless(win32evtlog, 'win32evtlog/win32evtlogutil required for this test.')
class NTEventLogHandlerTest(BaseTest):
    def test_basic(self):
        logtype = 'Application'
        elh = win32evtlog.OpenEventLog(None, logtype)
        num_recs = win32evtlog.GetNumberOfEventLogRecords(elh)
        h = logging.handlers.NTEventLogHandler('test_logging')
        r = logging.makeLogRecord({'msg': 'Test Log Message'})
        h.handle(r)
        h.close()
        # Now see if the event is recorded
        self.assertLess(num_recs, win32evtlog.GetNumberOfEventLogRecords(elh))
        flags = win32evtlog.EVENTLOG_BACKWARDS_READ | \
                win32evtlog.EVENTLOG_SEQUENTIAL_READ
        found = False
        GO_BACK = 100
        events = win32evtlog.ReadEventLog(elh, flags, GO_BACK)
        for e in events:
            if e.SourceName != 'test_logging':
                continue
            msg = win32evtlogutil.SafeFormatMessage(e, logtype)
            if msg != 'Test Log Message\r\n':
                continue
            found = True
            break
        msg = 'Record not found in event log, went back %d records' % GO_BACK
        self.assertTrue(found, msg=msg)

# Set the locale to the platform-dependent default.  I have no idea
# why the test does this, but in any case we save the current locale
# first and restore it at the end.
@run_with_locale('LC_ALL', '')
def test_main():
    run_unittest(BuiltinLevelsTest, BasicFilterTest,
                 CustomLevelsAndFiltersTest, HandlerTest, MemoryHandlerTest,
                 ConfigFileTest, SocketHandlerTest, DatagramHandlerTest,
                 MemoryTest, EncodingTest, WarningsTest, ConfigDictTest,
                 ManagerTest, FormatterTest, BufferingFormatterTest,
                 StreamHandlerTest, LogRecordFactoryTest, ChildLoggerTest,
                 QueueHandlerTest, ShutdownTest, ModuleLevelMiscTest,
                 BasicConfigTest, LoggerAdapterTest, LoggerTest,
                 SMTPHandlerTest, FileHandlerTest, RotatingFileHandlerTest,
                 LastResortTest, LogRecordTest, ExceptionTest,
                 SysLogHandlerTest, HTTPHandlerTest, NTEventLogHandlerTest,
                 TimedRotatingFileHandlerTest
                )

if __name__ == "__main__":
    test_main()<|MERGE_RESOLUTION|>--- conflicted
+++ resolved
@@ -159,21 +159,8 @@
         self.expected_log_pat, and compare the extracted group values to
         the expected_values list of tuples."""
         stream = stream or self.stream
-<<<<<<< HEAD
         pat = re.compile(pat or self.expected_log_pat)
-        try:
-            if hasattr(stream, 'reset'):
-                stream.reset()
-            elif hasattr(stream, 'seek'):
-                stream.seek(0)
-            actual_lines = stream.readlines()
-        except AttributeError:
-            # StringIO.StringIO lacks a reset() method.
-            actual_lines = stream.getvalue().splitlines()
-=======
-        pat = re.compile(self.expected_log_pat)
         actual_lines = stream.getvalue().splitlines()
->>>>>>> 50254c57
         self.assertEqual(len(actual_lines), len(expected_values))
         for actual, expected in zip(actual_lines, expected_values):
             match = pat.search(actual)
